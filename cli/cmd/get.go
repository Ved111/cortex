/*
Copyright 2020 Cortex Labs, Inc.

Licensed under the Apache License, Version 2.0 (the "License");
you may not use this file except in compliance with the License.
You may obtain a copy of the License at

    http://www.apache.org/licenses/LICENSE-2.0

Unless required by applicable law or agreed to in writing, software
distributed under the License is distributed on an "AS IS" BASIS,
WITHOUT WARRANTIES OR CONDITIONS OF ANY KIND, either express or implied.
See the License for the specific language governing permissions and
limitations under the License.
*/

package cmd

import (
	"crypto/tls"
	"fmt"
	"io/ioutil"
	"net/http"
	"sort"
	"strings"
	"time"

	"github.com/cortexlabs/cortex/cli/cluster"
	"github.com/cortexlabs/cortex/cli/local"
	"github.com/cortexlabs/cortex/cli/types/cliconfig"
	"github.com/cortexlabs/cortex/pkg/consts"
	"github.com/cortexlabs/cortex/pkg/lib/cast"
	"github.com/cortexlabs/cortex/pkg/lib/console"
	"github.com/cortexlabs/cortex/pkg/lib/debug"
	"github.com/cortexlabs/cortex/pkg/lib/errors"
	"github.com/cortexlabs/cortex/pkg/lib/exit"
	"github.com/cortexlabs/cortex/pkg/lib/json"
	"github.com/cortexlabs/cortex/pkg/lib/sets/strset"
	s "github.com/cortexlabs/cortex/pkg/lib/strings"
	"github.com/cortexlabs/cortex/pkg/lib/table"
	"github.com/cortexlabs/cortex/pkg/lib/telemetry"
	libtime "github.com/cortexlabs/cortex/pkg/lib/time"
	"github.com/cortexlabs/cortex/pkg/lib/urls"
	"github.com/cortexlabs/cortex/pkg/operator/schema"
	"github.com/cortexlabs/cortex/pkg/types"
	"github.com/cortexlabs/cortex/pkg/types/metrics"
	"github.com/cortexlabs/cortex/pkg/types/status"
	"github.com/cortexlabs/cortex/pkg/types/userconfig"
	"github.com/spf13/cobra"
)

const (
	_titleEnvironment = "env"
	_titleAPI         = "api"
	_titleJobCount    = "running jobs"
	_titleLatestJobID = "last job id"
	_titleStatus      = "status"
	_titleUpToDate    = "up-to-date"
	_titleStale       = "stale"
	_titleRequested   = "requested"
	_titleFailed      = "failed"
	_titleLastupdated = "last update"
	_titleAvgRequest  = "avg request"
	_title2XX         = "2XX"
	_title4XX         = "4XX"
	_title5XX         = "5XX"
)

var (
	_flagGetEnv string
	_flagWatch  bool
)

func getInit() {
	_getCmd.Flags().SortFlags = false
	_getCmd.Flags().StringVarP(&_flagGetEnv, "env", "e", getDefaultEnv(_generalCommandType), "environment to use")
	_getCmd.Flags().BoolVarP(&_flagWatch, "watch", "w", false, "re-run the command every second")
}

var _getCmd = &cobra.Command{
	Use:   "get [API_NAME]",
	Short: "get information about apis",
	Args:  cobra.RangeArgs(0, 1),
	Run: func(cmd *cobra.Command, args []string) {
		// if API_NAME is specified or env name is provided then the provider is known, otherwise provider isn't because all apis from all environments will be fetched
		if len(args) == 1 || wasEnvFlagProvided() {
			env, err := ReadOrConfigureEnv(_flagGetEnv)
			if err != nil {
				telemetry.Event("cli.get")
				exit.Error(err)
			}
			telemetry.Event("cli.get", map[string]interface{}{"provider": env.Provider.String(), "env_name": env.Name})
		} else {
			telemetry.Event("cli.get")
		}

		rerun(func() (string, error) {
			if len(args) == 1 {
				env, err := ReadOrConfigureEnv(_flagGetEnv)
				if err != nil {
					exit.Error(err)
				}

				out, err := envStringIfNotSpecified(_flagGetEnv)
				if err != nil {
					return "", err
				}

				apiTable, err := getAPI(env, args[0])
				if err != nil {
					return "", err
				}
				return out + apiTable, nil
			}

			if wasEnvFlagProvided() {
				env, err := ReadOrConfigureEnv(_flagGetEnv)
				if err != nil {
					exit.Error(err)
				}

				out, err := envStringIfNotSpecified(_flagGetEnv)
				if err != nil {
					return "", err
				}

				apiTable, err := getAPIs(env, false)
				if err != nil {
					return "", err
				}
				return out + apiTable, nil
			}

			out, err := getAPIsInAllEnvironments()

			if err != nil {
				return "", err
			}

			return out, nil
		})
	},
}

func getAPIsInAllEnvironments() (string, error) {
	cliConfig, err := readCLIConfig()
	if err != nil {
		return "", err
	}

	var allSyncAPIs []schema.SyncAPI
	var allEnvs []string
	var allBatchAPIs []schema.BatchAPI
	var allBatchAPIEnvs []string
	errorsMap := map[string]error{}
	for _, env := range cliConfig.Environments {
		var apisRes schema.GetAPIsResponse
		var err error
		if env.Provider == types.AWSProviderType {
			apisRes, err = cluster.GetAPIs(MustGetOperatorConfig(env.Name))
			debug.Pp(apisRes)
		} else {
			apisRes, err = local.GetAPIs()
		}

		if err == nil {
<<<<<<< HEAD
			for range apisRes.SyncAPIs.APIs {
				allEnvs = append(allEnvs, env.Name)
			}

			allAPIs = append(allAPIs, apisRes.SyncAPIs.APIs...)
			allAPIStatuses = append(allAPIStatuses, apisRes.SyncAPIs.Statuses...)
			allMetrics = append(allMetrics, apisRes.SyncAPIs.AllMetrics...)
			allBatchAPIs = append(allBatchAPIs, apisRes.BatchAPIs...)

			for range apisRes.BatchAPIs {
				allBatchAPIEnvs = append(allBatchAPIEnvs, env.Name)
			}
=======
			for range apisRes.SyncAPIs {
				allEnvs = append(allEnvs, env.Name)
			}

			allSyncAPIs = append(allSyncAPIs, apisRes.SyncAPIs...)
>>>>>>> e153366f
		} else {
			errorsMap[env.Name] = err
		}
	}

	out := ""

<<<<<<< HEAD
	if len(allAPIs) == 0 && len(allBatchAPIs) == 0 {
=======
	if len(allSyncAPIs) == 0 {
>>>>>>> e153366f
		if len(errorsMap) == 1 {
			// Print the error if there is just one
			exit.Error(errors.FirstErrorInMap(errorsMap))
		}
		// if all envs errored, skip it "no apis are deployed" since it's misleading
		if len(errorsMap) != len(cliConfig.Environments) {
			out += console.Bold("no apis are deployed") + "\n"
		}
	} else {
<<<<<<< HEAD
		if len(allBatchAPIs) > 0 {
			t2 := batchTable(allBatchAPIs, allBatchAPIEnvs)
			out += t2.MustFormat()
=======
		t := apiTable(allSyncAPIs, allEnvs)

		if strset.New(allEnvs...).IsEqual(strset.New(types.LocalProviderType.String())) {
			hideReplicaCountColumns(&t)
>>>>>>> e153366f
		}

		if len(allAPIs) > 0 {
			t := apiTable(allAPIs, allAPIStatuses, allMetrics, allEnvs)

			if strset.New(allEnvs...).IsEqual(strset.New(types.LocalProviderType.String())) {
				hideReplicaCountColumns(&t)
			}
			out += t.MustFormat()
		}
	}

	if len(errorsMap) == 1 {
		out = s.EnsureBlankLineIfNotEmpty(out)
		out += fmt.Sprintf("unable to detect apis from the %s environment; run `cortex get --env %s` if this is unexpected\n", errors.FirstKeyInErrorMap(errorsMap), errors.FirstKeyInErrorMap(errorsMap))
	} else if len(errorsMap) > 1 {
		out = s.EnsureBlankLineIfNotEmpty(out)
		out += fmt.Sprintf("unable to detect apis from the %s environments; run `cortex get --env ENV_NAME` if this is unexpected\n", s.StrsAnd(errors.NonNilErrorMapKeys(errorsMap)))
	}

	mismatchedAPIMessage, err := getLocalVersionMismatchedAPIsMessage()
	if err == nil {
		out = s.EnsureBlankLineIfNotEmpty(out)
		out += mismatchedAPIMessage
	}

	return out, nil
}

func hideReplicaCountColumns(t *table.Table) {
	t.FindHeaderByTitle(_titleUpToDate).Hidden = true
	t.FindHeaderByTitle(_titleStale).Hidden = true
	t.FindHeaderByTitle(_titleRequested).Hidden = true
	t.FindHeaderByTitle(_titleFailed).Hidden = true
}

func getAPIs(env cliconfig.Environment, printEnv bool) (string, error) {
	var apisRes schema.GetAPIsResponse
	var err error

	if env.Provider == types.AWSProviderType {
		apisRes, err = cluster.GetAPIs(MustGetOperatorConfig(env.Name))
		if err != nil {
			return "", err
		}
	} else {
		apisRes, err = local.GetAPIs()
		if err != nil {
			return "", err
		}
	}

<<<<<<< HEAD
	if len(apisRes.SyncAPIs.APIs) == 0 {
=======
	if len(apisRes.SyncAPIs) == 0 {
>>>>>>> e153366f
		return console.Bold("no apis are deployed"), nil
	}

	envNames := []string{}
<<<<<<< HEAD
	for range apisRes.SyncAPIs.APIs {
		envNames = append(envNames, env.Name)
	}

	t := apiTable(apisRes.SyncAPIs.APIs, apisRes.SyncAPIs.Statuses, apisRes.SyncAPIs.AllMetrics, envNames)
=======
	for range apisRes.SyncAPIs {
		envNames = append(envNames, env.Name)
	}

	t := apiTable(apisRes.SyncAPIs, envNames)
>>>>>>> e153366f

	t.FindHeaderByTitle(_titleEnvironment).Hidden = true

	out := t.MustFormat()

	if env.Provider == types.LocalProviderType {
		hideReplicaCountColumns(&t)
		mismatchedVersionAPIsErrorMessage, _ := getLocalVersionMismatchedAPIsMessage()
		if len(mismatchedVersionAPIsErrorMessage) > 0 {
			out += "\n" + mismatchedVersionAPIsErrorMessage
		}
	}

	return out, nil
}

func getLocalVersionMismatchedAPIsMessage() (string, error) {
	mismatchedAPINames, err := local.ListVersionMismatchedAPIs()
	if err != nil {
		return "", err
	}
	if len(mismatchedAPINames) == 0 {
		return "", nil
	}

	if len(mismatchedAPINames) == 1 {
		return fmt.Sprintf("an api named %s was deployed in your local environment using a different version of the cortex cli; please delete them using `cortex delete %s` and then redeploy them\n", s.UserStr(mismatchedAPINames[0]), mismatchedAPINames[0]), nil
	}
	return fmt.Sprintf("apis named %s were deployed in your local environment using a different version of the cortex cli; please delete them using `cortex delete API_NAME` and then redeploy them\n", s.UserStrsAnd(mismatchedAPINames)), nil
}

func getAPI(env cliconfig.Environment, apiName string) (string, error) {
	var apiRes schema.GetAPIResponse
	var err error
	if env.Provider == types.AWSProviderType {
		apiRes, err = cluster.GetAPI(MustGetOperatorConfig(env.Name), apiName)
		if err != nil {
			// note: if modifying this string, search the codebase for it and change all occurrences
			if strings.HasSuffix(errors.Message(err), "is not deployed") {
				return console.Bold(errors.Message(err)), nil
			}
			return "", err
		}
	} else {
		apiRes, err = local.GetAPI(apiName)
		if err != nil {
			// note: if modifying this string, search the codebase for it and change all occurrences
			if strings.HasSuffix(errors.Message(err), "is not deployed") {
				return console.Bold(errors.Message(err)), nil
			}
			return "", err
		}
	}
	return syncAPITable(apiRes.SyncAPI, env)
}

func syncAPITable(syncAPI *schema.SyncAPI, env cliconfig.Environment) (string, error) {
	var out string

	t := apiTable([]schema.SyncAPI{*syncAPI}, []string{env.Name})
	t.FindHeaderByTitle(_titleEnvironment).Hidden = true
	t.FindHeaderByTitle(_titleAPI).Hidden = true

	out += t.MustFormat()

	if env.Provider != types.LocalProviderType && syncAPI.Spec.Monitoring != nil {
		switch syncAPI.Spec.Monitoring.ModelType {
		case userconfig.ClassificationModelType:
			out += "\n" + classificationMetricsStr(&syncAPI.Metrics)
		case userconfig.RegressionModelType:
			out += "\n" + regressionMetricsStr(&syncAPI.Metrics)
		}
	}

	apiEndpoint := syncAPI.BaseURL
	if env.Provider == types.AWSProviderType {
		apiEndpoint = urls.Join(syncAPI.BaseURL, *syncAPI.Spec.Endpoint)
		if syncAPI.Spec.Networking.APIGateway == userconfig.NoneAPIGatewayType {
			apiEndpoint = strings.Replace(apiEndpoint, "https://", "http://", 1)
		}
	}

	if syncAPI.DashboardURL != "" {
		out += "\n" + console.Bold("metrics dashboard: ") + syncAPI.DashboardURL + "\n"
	}

	out += "\n" + console.Bold("endpoint: ") + apiEndpoint

	out += fmt.Sprintf("\n%s curl %s -X POST -H \"Content-Type: application/json\" -d @sample.json\n", console.Bold("curl:"), apiEndpoint)

	if syncAPI.Spec.Predictor.Type == userconfig.TensorFlowPredictorType || syncAPI.Spec.Predictor.Type == userconfig.ONNXPredictorType {
		out += "\n" + describeModelInput(&syncAPI.Status, apiEndpoint)
	}

	out += titleStr("configuration") + strings.TrimSpace(syncAPI.Spec.UserStr(env.Provider))

	return out, nil
}

<<<<<<< HEAD
func batchTable(batchAPIs []schema.BatchAPI, envNames []string) table.Table {
	rows := make([][]interface{}, 0, len(batchAPIs))

	var totalFailed int

	for i, api := range batchAPIs {
		lastUpdated := time.Unix(api.API.LastUpdated, 0)
		latestStartTime := time.Time{}
		latestJobID := ""
		requested := 0
		failed := 0
		for _, job := range api.Jobs {
			if job.StartTime.After(latestStartTime) {
				latestStartTime = job.StartTime
				latestJobID = job.JobID
			}

			requested += job.Parallelism
			failed += int(job.WorkerStats.Failed)
		}

		totalFailed += failed

		rows = append(rows, []interface{}{
			envNames[i],
			api.API.Name,
			len(api.Jobs),
			latestJobID,
			requested,
			failed,
			libtime.SinceStr(&lastUpdated),
		})
	}

	return table.Table{
		Headers: []table.Header{
			{Title: _titleEnvironment},
			{Title: _titleAPI},
			{Title: _titleJobCount},
			{Title: _titleLatestJobID},
			{Title: _titleRequested},
			{Title: _titleFailed, Hidden: totalFailed == 0},
			{Title: _titleLastupdated},
		},
		Rows: rows,
	}
}

func apiTable(apis []spec.API, statuses []status.Status, allMetrics []metrics.Metrics, envNames []string) table.Table {
	rows := make([][]interface{}, 0, len(apis))
=======
func apiTable(syncAPIs []schema.SyncAPI, envNames []string) table.Table {
	rows := make([][]interface{}, 0, len(syncAPIs))
>>>>>>> e153366f

	var totalFailed int32
	var totalStale int32
	var total4XX int
	var total5XX int

	for i, syncAPI := range syncAPIs {
		lastUpdated := time.Unix(syncAPI.Spec.LastUpdated, 0)
		rows = append(rows, []interface{}{
			envNames[i],
			syncAPI.Spec.Name,
			syncAPI.Status.Message(),
			syncAPI.Status.Updated.Ready,
			syncAPI.Status.Stale.Ready,
			syncAPI.Status.Requested,
			syncAPI.Status.Updated.TotalFailed(),
			libtime.SinceStr(&lastUpdated),
			latencyStr(&syncAPI.Metrics),
			code2XXStr(&syncAPI.Metrics),
			code4XXStr(&syncAPI.Metrics),
			code5XXStr(&syncAPI.Metrics),
		})

		totalFailed += syncAPI.Status.Updated.TotalFailed()
		totalStale += syncAPI.Status.Stale.Ready

		if syncAPI.Metrics.NetworkStats != nil {
			total4XX += syncAPI.Metrics.NetworkStats.Code4XX
			total5XX += syncAPI.Metrics.NetworkStats.Code5XX
		}
	}

	return table.Table{
		Headers: []table.Header{
			{Title: _titleEnvironment},
			{Title: _titleAPI},
			{Title: _titleStatus},
			{Title: _titleUpToDate},
			{Title: _titleStale, Hidden: totalStale == 0},
			{Title: _titleRequested},
			{Title: _titleFailed, Hidden: totalFailed == 0},
			{Title: _titleLastupdated},
			{Title: _titleAvgRequest},
			{Title: _title2XX},
			{Title: _title4XX, Hidden: total4XX == 0},
			{Title: _title5XX, Hidden: total5XX == 0},
		},
		Rows: rows,
	}
}

func latencyStr(metrics *metrics.Metrics) string {
	if metrics.NetworkStats == nil || metrics.NetworkStats.Latency == nil {
		return "-"
	}
	if *metrics.NetworkStats.Latency < 1000 {
		return fmt.Sprintf("%.6g ms", *metrics.NetworkStats.Latency)
	}
	return fmt.Sprintf("%.6g s", (*metrics.NetworkStats.Latency)/1000)
}

func code2XXStr(metrics *metrics.Metrics) string {
	if metrics.NetworkStats == nil || metrics.NetworkStats.Code2XX == 0 {
		return "-"
	}
	return s.Int(metrics.NetworkStats.Code2XX)
}

func code4XXStr(metrics *metrics.Metrics) string {
	if metrics.NetworkStats == nil || metrics.NetworkStats.Code4XX == 0 {
		return "-"
	}
	return s.Int(metrics.NetworkStats.Code4XX)
}

func code5XXStr(metrics *metrics.Metrics) string {
	if metrics.NetworkStats == nil || metrics.NetworkStats.Code5XX == 0 {
		return "-"
	}
	return s.Int(metrics.NetworkStats.Code5XX)
}

func regressionMetricsStr(metrics *metrics.Metrics) string {
	minStr := "-"
	maxStr := "-"
	avgStr := "-"

	if metrics.RegressionStats != nil {
		if metrics.RegressionStats.Min != nil {
			minStr = fmt.Sprintf("%.9g", *metrics.RegressionStats.Min)
		}

		if metrics.RegressionStats.Max != nil {
			maxStr = fmt.Sprintf("%.9g", *metrics.RegressionStats.Max)
		}

		if metrics.RegressionStats.Avg != nil {
			avgStr = fmt.Sprintf("%.9g", *metrics.RegressionStats.Avg)
		}
	}

	t := table.Table{
		Headers: []table.Header{
			{Title: "min", MaxWidth: 10},
			{Title: "max", MaxWidth: 10},
			{Title: "avg", MaxWidth: 10},
		},
		Rows: [][]interface{}{{minStr, maxStr, avgStr}},
	}

	return t.MustFormat()
}

func classificationMetricsStr(metrics *metrics.Metrics) string {
	classList := make([]string, 0, len(metrics.ClassDistribution))
	for inputName := range metrics.ClassDistribution {
		classList = append(classList, inputName)
	}
	sort.Strings(classList)

	rows := make([][]interface{}, len(classList))
	for rowNum, className := range classList {
		rows[rowNum] = []interface{}{
			className,
			metrics.ClassDistribution[className],
		}
	}

	if len(classList) == 0 {
		rows = append(rows, []interface{}{
			"-",
			"-",
		})
	}

	t := table.Table{
		Headers: []table.Header{
			{Title: "class", MaxWidth: 40},
			{Title: "count", MaxWidth: 20},
		},
		Rows: rows,
	}

	out := t.MustFormat()

	if len(classList) == consts.MaxClassesPerMonitoringRequest {
		out += fmt.Sprintf("\nlisting at most %d classes, the complete list can be found in your cloudwatch dashboard\n", consts.MaxClassesPerMonitoringRequest)
	}
	return out
}

func describeModelInput(status *status.Status, apiEndpoint string) string {
	if status.Updated.Ready+status.Stale.Ready == 0 {
		return "the model's input schema will be available when the api is live\n"
	}

	apiSummary, err := getAPISummary(apiEndpoint)
	if err != nil {
		return "error retrieving the model's input schema: " + errors.Message(err) + "\n"
	}

	numRows := 0
	for _, inputSignatures := range apiSummary.ModelSignatures {
		numRows += len(inputSignatures)
	}

	usesDefaultModel := false
	rows := make([][]interface{}, numRows)
	rowNum := 0
	for modelName, inputSignatures := range apiSummary.ModelSignatures {
		for inputName, inputSignature := range inputSignatures {
			shapeStr := make([]string, len(inputSignature.Shape))
			for idx, dim := range inputSignature.Shape {
				shapeStr[idx] = s.ObjFlatNoQuotes(dim)
			}
			rows[rowNum] = []interface{}{
				modelName,
				inputName,
				inputSignature.Type,
				"(" + strings.Join(shapeStr, ", ") + ")",
			}
			rowNum++
		}
		if modelName == consts.SingleModelName {
			usesDefaultModel = true
		}
	}

	inputTitle := "input"
	if usesDefaultModel {
		inputTitle = "model input"
	}
	t := table.Table{
		Headers: []table.Header{
			{Title: "model name", MaxWidth: 32, Hidden: usesDefaultModel},
			{Title: inputTitle, MaxWidth: 32},
			{Title: "type", MaxWidth: 10},
			{Title: "shape", MaxWidth: 20},
		},
		Rows: rows,
	}

	return t.MustFormat()
}

func makeRequest(request *http.Request) (http.Header, []byte, error) {
	client := http.Client{
		Timeout: 600 * time.Second,
		Transport: &http.Transport{
			TLSClientConfig: &tls.Config{InsecureSkipVerify: true},
		},
	}

	response, err := client.Do(request)
	if err != nil {
		return nil, nil, errors.Wrap(err, errStrFailedToConnect(*request.URL))
	}
	defer response.Body.Close()

	if response.StatusCode != 200 {
		bodyBytes, err := ioutil.ReadAll(response.Body)
		if err != nil {
			return nil, nil, errors.Wrap(err, _errStrRead)
		}
		return nil, nil, ErrorResponseUnknown(string(bodyBytes), response.StatusCode)
	}

	bodyBytes, err := ioutil.ReadAll(response.Body)
	if err != nil {
		return nil, nil, errors.Wrap(err, _errStrRead)
	}
	return response.Header, bodyBytes, nil
}

func getAPISummary(apiEndpoint string) (*schema.APISummary, error) {
	req, err := http.NewRequest("GET", apiEndpoint, nil)
	if err != nil {
		return nil, errors.Wrap(err, "unable to request api summary")
	}
	req.Header.Set("Content-Type", "application/json")
	_, response, err := makeRequest(req)
	if err != nil {
		return nil, err
	}

	var apiSummary schema.APISummary
	err = json.DecodeWithNumber(response, &apiSummary)
	if err != nil {
		return nil, errors.Wrap(err, "unable to parse api summary response")
	}

	for _, inputSignatures := range apiSummary.ModelSignatures {
		for _, inputSignature := range inputSignatures {
			inputSignature.Shape = cast.JSONNumbers(inputSignature.Shape)
		}
	}

	return &apiSummary, nil
}

func titleStr(title string) string {
	return "\n" + console.Bold(title) + "\n"
}<|MERGE_RESOLUTION|>--- conflicted
+++ resolved
@@ -164,26 +164,16 @@
 		}
 
 		if err == nil {
-<<<<<<< HEAD
-			for range apisRes.SyncAPIs.APIs {
-				allEnvs = append(allEnvs, env.Name)
-			}
-
-			allAPIs = append(allAPIs, apisRes.SyncAPIs.APIs...)
-			allAPIStatuses = append(allAPIStatuses, apisRes.SyncAPIs.Statuses...)
-			allMetrics = append(allMetrics, apisRes.SyncAPIs.AllMetrics...)
-			allBatchAPIs = append(allBatchAPIs, apisRes.BatchAPIs...)
-
 			for range apisRes.BatchAPIs {
 				allBatchAPIEnvs = append(allBatchAPIEnvs, env.Name)
 			}
-=======
+
 			for range apisRes.SyncAPIs {
 				allEnvs = append(allEnvs, env.Name)
 			}
 
 			allSyncAPIs = append(allSyncAPIs, apisRes.SyncAPIs...)
->>>>>>> e153366f
+			allBatchAPIs = append(allBatchAPIs, apisRes.BatchAPIs...)
 		} else {
 			errorsMap[env.Name] = err
 		}
@@ -191,11 +181,7 @@
 
 	out := ""
 
-<<<<<<< HEAD
-	if len(allAPIs) == 0 && len(allBatchAPIs) == 0 {
-=======
-	if len(allSyncAPIs) == 0 {
->>>>>>> e153366f
+	if len(allSyncAPIs) == 0 && len(allBatchAPIs) == 0 {
 		if len(errorsMap) == 1 {
 			// Print the error if there is just one
 			exit.Error(errors.FirstErrorInMap(errorsMap))
@@ -205,21 +191,13 @@
 			out += console.Bold("no apis are deployed") + "\n"
 		}
 	} else {
-<<<<<<< HEAD
 		if len(allBatchAPIs) > 0 {
 			t2 := batchTable(allBatchAPIs, allBatchAPIEnvs)
 			out += t2.MustFormat()
-=======
-		t := apiTable(allSyncAPIs, allEnvs)
-
-		if strset.New(allEnvs...).IsEqual(strset.New(types.LocalProviderType.String())) {
-			hideReplicaCountColumns(&t)
->>>>>>> e153366f
-		}
-
-		if len(allAPIs) > 0 {
-			t := apiTable(allAPIs, allAPIStatuses, allMetrics, allEnvs)
-
+		}
+
+		if len(allSyncAPIs) > 0 {
+			t := apiTable(allSyncAPIs, allEnvs)
 			if strset.New(allEnvs...).IsEqual(strset.New(types.LocalProviderType.String())) {
 				hideReplicaCountColumns(&t)
 			}
@@ -267,28 +245,16 @@
 		}
 	}
 
-<<<<<<< HEAD
-	if len(apisRes.SyncAPIs.APIs) == 0 {
-=======
 	if len(apisRes.SyncAPIs) == 0 {
->>>>>>> e153366f
 		return console.Bold("no apis are deployed"), nil
 	}
 
 	envNames := []string{}
-<<<<<<< HEAD
-	for range apisRes.SyncAPIs.APIs {
-		envNames = append(envNames, env.Name)
-	}
-
-	t := apiTable(apisRes.SyncAPIs.APIs, apisRes.SyncAPIs.Statuses, apisRes.SyncAPIs.AllMetrics, envNames)
-=======
 	for range apisRes.SyncAPIs {
 		envNames = append(envNames, env.Name)
 	}
 
 	t := apiTable(apisRes.SyncAPIs, envNames)
->>>>>>> e153366f
 
 	t.FindHeaderByTitle(_titleEnvironment).Hidden = true
 
@@ -388,7 +354,6 @@
 	return out, nil
 }
 
-<<<<<<< HEAD
 func batchTable(batchAPIs []schema.BatchAPI, envNames []string) table.Table {
 	rows := make([][]interface{}, 0, len(batchAPIs))
 
@@ -437,12 +402,8 @@
 	}
 }
 
-func apiTable(apis []spec.API, statuses []status.Status, allMetrics []metrics.Metrics, envNames []string) table.Table {
-	rows := make([][]interface{}, 0, len(apis))
-=======
 func apiTable(syncAPIs []schema.SyncAPI, envNames []string) table.Table {
 	rows := make([][]interface{}, 0, len(syncAPIs))
->>>>>>> e153366f
 
 	var totalFailed int32
 	var totalStale int32
