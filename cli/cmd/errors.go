/*
Copyright 2020 Cortex Labs, Inc.

Licensed under the Apache License, Version 2.0 (the "License");
you may not use this file except in compliance with the License.
You may obtain a copy of the License at

    http://www.apache.org/licenses/LICENSE-2.0

Unless required by applicable law or agreed to in writing, software
distributed under the License is distributed on an "AS IS" BASIS,
WITHOUT WARRANTIES OR CONDITIONS OF ANY KIND, either express or implied.
See the License for the specific language governing permissions and
limitations under the License.
*/

package cmd

import (
	"fmt"
	"net/url"
	"runtime"
	"strings"

	"github.com/cortexlabs/cortex/pkg/consts"
	"github.com/cortexlabs/cortex/pkg/lib/errors"
	s "github.com/cortexlabs/cortex/pkg/lib/strings"
	"github.com/cortexlabs/cortex/pkg/lib/urls"
	"github.com/cortexlabs/cortex/pkg/types"
	"github.com/cortexlabs/cortex/pkg/types/clusterconfig"
	"github.com/cortexlabs/cortex/pkg/types/clusterstate"
	"github.com/cortexlabs/cortex/pkg/types/userconfig"
)

const (
	_errStrCantMakeRequest = "unable to make request"
	_errStrRead            = "unable to read"
)

func errStrFailedToConnect(u url.URL) string {
	return "failed to connect to " + urls.TrimQueryParamsURL(u)
}

func getCloudFormationURL(clusterName, region string) string {
	return fmt.Sprintf("https://console.aws.amazon.com/cloudformation/home?region=%s#/stacks?filteringText=-%s-", region, clusterName)
}

const (
	ErrInvalidProvider                      = "cli.invalid_provider"
	ErrNotSupportedInLocalEnvironment       = "cli.not_supported_in_local_environment"
<<<<<<< HEAD
	ErrUnableToGetResource                  = "cli.unable_to_get_resource"
=======
>>>>>>> 6de67ad6
	ErrCommandNotSupportedForKind           = "cli.command_not_supported_for_kind"
	ErrEnvironmentNotFound                  = "cli.environment_not_found"
	ErrOperatorEndpointInLocalEnvironment   = "cli.operator_endpoint_in_local_environment"
	ErrOperatorConfigFromLocalEnvironment   = "cli.operater_config_from_local_environment"
	ErrFieldNotFoundInEnvironment           = "cli.field_not_found_in_environment"
	ErrInvalidOperatorEndpoint              = "cli.invalid_operator_endpoint"
	ErrCortexYAMLNotFound                   = "cli.cortex_yaml_not_found"
	ErrConnectToDockerDaemon                = "cli.connect_to_docker_daemon"
	ErrDockerPermissions                    = "cli.docker_permissions"
	ErrDockerCtrlC                          = "cli.docker_ctrl_c"
	ErrResponseUnknown                      = "cli.response_unknown"
	ErrAPINotReady                          = "cli.api_not_ready"
	ErrOneAWSEnvVarSet                      = "cli.one_aws_env_var_set"
	ErrOneAWSConfigFieldSet                 = "cli.one_aws_config_field_set"
	ErrClusterUp                            = "cli.cluster_up"
	ErrClusterConfigure                     = "cli.cluster_configure"
	ErrClusterInfo                          = "cli.cluster_info"
	ErrClusterDebug                         = "cli.cluster_debug"
	ErrClusterRefresh                       = "cli.cluster_refresh"
	ErrClusterDown                          = "cli.cluster_down"
	ErrDuplicateCLIEnvNames                 = "cli.duplicate_cli_env_names"
	ErrClusterUpInProgress                  = "cli.cluster_up_in_progress"
	ErrClusterAlreadyCreated                = "cli.cluster_already_created"
	ErrClusterDownInProgress                = "cli.cluster_down_in_progress"
	ErrClusterAlreadyDeleted                = "cli.cluster_already_deleted"
	ErrFailedClusterStatus                  = "cli.failed_cluster_status"
	ErrClusterDoesNotExist                  = "cli.cluster_does_not_exist"
	ErrAWSCredentialsRequired               = "cli.aws_credentials_required"
	ErrClusterConfigOrPromptsRequired       = "cli.cluster_config_or_prompts_required"
	ErrClusterAccessConfigOrPromptsRequired = "cli.cluster_access_config_or_prompts_required"
	ErrShellCompletionNotSupported          = "cli.shell_completion_not_supported"
	ErrNoTerminalWidth                      = "cli.no_terminal_width"
	ErrDeployFromTopLevelDir                = "cli.deploy_from_top_level_dir"
)

func ErrorInvalidProvider(providerStr string) error {
	return errors.WithStack(&errors.Error{
		Kind:    ErrInvalidProvider,
		Message: fmt.Sprintf("%s is not a valid provider (%s are supported)", providerStr, s.UserStrsAnd(types.ProviderTypeStrings())),
	})
}

func ErrorNotSupportedInLocalEnvironment() error {
	return errors.WithStack(&errors.Error{
		Kind:    ErrNotSupportedInLocalEnvironment,
		Message: "this command is not supported in local environment",
	})
}

<<<<<<< HEAD
func ErrorUnableToGetResource() error {
	return errors.WithStack(&errors.Error{
		Kind:    ErrUnableToGetResource,
		Message: "unable to get resource",
	})
}

func ErrorCommandNotSupportedForKind(kind userconfig.Kind, command string) error {
	return errors.WithStack(&errors.Error{
		Kind:    ErrCommandNotSupportedForKind,
		Message: fmt.Sprintf("`%s` is not supported for resources of kind %s", command, kind.String()),
=======
func ErrorCommandNotSupportedForKind(kind userconfig.Kind, command string) error {
	return errors.WithStack(&errors.Error{
		Kind:    ErrCommandNotSupportedForKind,
		Message: fmt.Sprintf("the `%s` command is not supported for %s kind", command, kind),
>>>>>>> 6de67ad6
	})
}

func ErrorEnvironmentNotFound(envName string) error {
	return errors.WithStack(&errors.Error{
		Kind:    ErrEnvironmentNotFound,
		Message: fmt.Sprintf("unable to find environment named \"%s\"", envName),
	})
}

// unexpected error if code tries to create operator config from local environment
func ErrorOperatorConfigFromLocalEnvironment() error {
	return errors.WithStack(&errors.Error{
		Kind:    ErrOperatorConfigFromLocalEnvironment,
		Message: "attempting to retrieve cluster operator config from local environment",
	})
}

// unexpected error if code tries to create operator config from local environment
func ErrorFieldNotFoundInEnvironment(fieldName string, envName string) error {
	return errors.WithStack(&errors.Error{
		Kind:    ErrFieldNotFoundInEnvironment,
		Message: fmt.Sprintf("%s was not found in %s environment", fieldName, envName),
	})
}

func ErrorOperatorEndpointInLocalEnvironment() error {
	return errors.WithStack(&errors.Error{
		Kind:    ErrOperatorEndpointInLocalEnvironment,
		Message: fmt.Sprintf("operator_endpoint should not be specified (it's not used in local environment)"),
	})
}

func ErrorInvalidOperatorEndpoint(endpoint string) error {
	return errors.WithStack(&errors.Error{
		Kind:    ErrInvalidOperatorEndpoint,
		Message: fmt.Sprintf("%s is not a cortex operator endpoint; run `cortex cluster info` to show your operator endpoint or run `cortex cluster up` to spin up a new cluster", endpoint),
	})
}

func ErrorCortexYAMLNotFound() error {
	return errors.WithStack(&errors.Error{
		Kind:    ErrCortexYAMLNotFound,
		Message: "no api config file was specified, and ./cortex.yaml does not exist; create cortex.yaml, or reference an existing config file by running `cortex deploy <config_file_path>`",
	})
}

func ErrorConnectToDockerDaemon() error {
	installMsg := "install it by following the instructions for your operating system: https://docs.docker.com/install"
	if strings.HasPrefix(runtime.GOOS, "darwin") {
		installMsg = "install it here: https://docs.docker.com/docker-for-mac/install"
	}

	return errors.WithStack(&errors.Error{
		Kind:    ErrConnectToDockerDaemon,
		Message: fmt.Sprintf("unable to connect to the Docker daemon\n\nplease confirm Docker is running, or if Docker is not installed, %s", installMsg),
	})
}

func ErrorDockerPermissions(err error) error {
	errStr := errors.Message(err)

	var groupAddStr string
	if strings.HasPrefix(runtime.GOOS, "linux") {
		groupAddStr = " (e.g. by running `sudo groupadd docker && sudo gpasswd -a $USER docker`)"
	}

	return errors.WithStack(&errors.Error{
		Kind:    ErrDockerPermissions,
		Message: errStr + "\n\nyou can re-run this command with `sudo`, or grant your current user access to docker" + groupAddStr,
	})
}

func ErrorDockerCtrlC() error {
	return errors.WithStack(&errors.Error{
		Kind:        ErrDockerCtrlC,
		NoPrint:     true,
		NoTelemetry: true,
	})
}

func ErrorResponseUnknown(body string, statusCode int) error {
	msg := body
	if strings.TrimSpace(body) == "" {
		msg = fmt.Sprintf("empty response (status code %d)", statusCode)
	}

	return errors.WithStack(&errors.Error{
		Kind:    ErrResponseUnknown,
		Message: msg,
	})
}

func ErrorAPINotReady(apiName string, status string) error {
	return errors.WithStack(&errors.Error{
		Kind:    ErrAPINotReady,
		Message: fmt.Sprintf("%s is %s", apiName, status),
	})
}

func ErrorOneAWSEnvVarSet(setEnvVar string, missingEnvVar string) error {
	return errors.WithStack(&errors.Error{
		Kind:    ErrOneAWSEnvVarSet,
		Message: fmt.Sprintf("only $%s is set; please run `export %s=***`", setEnvVar, missingEnvVar),
	})
}

func ErrorOneAWSConfigFieldSet(setConfigField string, missingConfigField string, configPath string) error {
	return errors.WithStack(&errors.Error{
		Kind:    ErrOneAWSConfigFieldSet,
		Message: fmt.Sprintf("only %s is set in %s; please set %s as well", setConfigField, _flagClusterConfig, missingConfigField),
	})
}

func ErrorClusterUp(out string) error {
	return errors.WithStack(&errors.Error{
		Kind:    ErrClusterUp,
		Message: out,
		NoPrint: true,
	})
}

func ErrorClusterConfigure(out string) error {
	return errors.WithStack(&errors.Error{
		Kind:    ErrClusterConfigure,
		Message: out,
		NoPrint: true,
	})
}

func ErrorClusterInfo(out string) error {
	return errors.WithStack(&errors.Error{
		Kind:    ErrClusterInfo,
		Message: out,
		NoPrint: true,
	})
}

func ErrorClusterDebug(out string) error {
	return errors.WithStack(&errors.Error{
		Kind:    ErrClusterDebug,
		Message: out,
		NoPrint: true,
	})
}

func ErrorClusterRefresh(out string) error {
	return errors.WithStack(&errors.Error{
		Kind:    ErrClusterRefresh,
		Message: out,
		NoPrint: true,
	})
}

func ErrorClusterDown(out string) error {
	return errors.WithStack(&errors.Error{
		Kind:    ErrClusterDown,
		Message: out,
		NoPrint: true,
	})
}

func ErrorClusterDoesNotExist(clusterName string, region string) error {
	return errors.WithStack(&errors.Error{
		Kind:    ErrClusterDoesNotExist,
		Message: fmt.Sprintf("there is no cluster named \"%s\" in %s", clusterName, region),
	})
}

func ErrorClusterUpInProgress(clusterName string, region string) error {
	return errors.WithStack(&errors.Error{
		Kind:    ErrClusterUpInProgress,
		Message: fmt.Sprintf("creation of cluster \"%s\" in %s is currently in progress", clusterName, region),
	})
}

func ErrorClusterAlreadyCreated(clusterName string, region string) error {
	return errors.WithStack(&errors.Error{
		Kind:    ErrClusterAlreadyCreated,
		Message: fmt.Sprintf("a cluster named \"%s\" already exists in %s", clusterName, region),
	})
}

func ErrorClusterDownInProgress(clusterName string, region string) error {
	return errors.WithStack(&errors.Error{
		Kind:    ErrClusterDownInProgress,
		Message: fmt.Sprintf("deletion of cluster \"%s\" in %s is currently in progress", clusterName, region),
	})
}

func ErrorClusterAlreadyDeleted(clusterName string, region string) error {
	return errors.WithStack(&errors.Error{
		Kind:    ErrClusterAlreadyDeleted,
		Message: fmt.Sprintf("cluster \"%s\" in %s has already been deleted (or does not exist)", clusterName, region),
	})
}

func ErrorFailedClusterStatus(status clusterstate.Status, clusterName string, region string) error {
	return errors.WithStack(&errors.Error{
		Kind:    ErrFailedClusterStatus,
		Message: fmt.Sprintf("cluster \"%s\" in %s encountered an unexpected status %s; please try to delete the cluster with `cortex cluster down`, or delete the cloudformation stacks directly from your AWS console (%s)", clusterName, region, string(status), getCloudFormationURL(clusterName, region)),
	})
}

func ErrorAWSCredentialsRequired() error {
	return errors.WithStack(&errors.Error{
		Kind:    ErrAWSCredentialsRequired,
		Message: "AWS credentials are required; please set them in your cluster configuration file (if you're using one), your environment variables (i.e. AWS_ACCESS_KEY_ID and AWS_SECRET_ACCESS_KEY), or your AWS CLI (i.e. via `aws configure`)",
	})
}

func ErrorClusterConfigOrPromptsRequired() error {
	return errors.WithStack(&errors.Error{
		Kind:    ErrClusterConfigOrPromptsRequired,
		Message: "this command requires either a cluster configuration file (e.g. `--config cluster.yaml`) or prompts to be enabled (i.e. omit the `--yes` flag)",
	})
}

func ErrorClusterAccessConfigOrPromptsRequired() error {
	return errors.WithStack(&errors.Error{
		Kind:    ErrClusterAccessConfigOrPromptsRequired,
		Message: fmt.Sprintf("please provide a cluster configuration file which specifies `%s` and `%s` (e.g. `--config cluster.yaml`) or enable prompts (i.e. omit the `--yes` flag)", clusterconfig.ClusterNameKey, clusterconfig.RegionKey),
	})
}

func ErrorShellCompletionNotSupported(shell string) error {
	return errors.WithStack(&errors.Error{
		Kind:    ErrShellCompletionNotSupported,
		Message: fmt.Sprintf("shell completion for %s is not supported (only bash and zsh are supported)", shell),
	})
}

func ErrorNoTerminalWidth() error {
	return errors.WithStack(&errors.Error{
		Kind:    ErrNoTerminalWidth,
		Message: "unable to determine terminal width; please re-run the command without the `--watch` flag",
	})
}

func ErrorDeployFromTopLevelDir(genericDirName string, providerType types.ProviderType) error {
	targetStr := "cluster"
	if providerType == types.LocalProviderType {
		targetStr = "API container"
	}
	return errors.WithStack(&errors.Error{
		Kind:    ErrDeployFromTopLevelDir,
		Message: fmt.Sprintf("cannot deploy from your %s directory - when deploying your API, cortex sends all files in your project directory (i.e. the directory which contains cortex.yaml) to your %s (see https://docs.cortex.dev/v/%s/deployments/predictors#project-files); therefore it is recommended to create a subdirectory for your project files", genericDirName, targetStr, consts.CortexVersionMinor),
	})
}<|MERGE_RESOLUTION|>--- conflicted
+++ resolved
@@ -48,10 +48,6 @@
 const (
 	ErrInvalidProvider                      = "cli.invalid_provider"
 	ErrNotSupportedInLocalEnvironment       = "cli.not_supported_in_local_environment"
-<<<<<<< HEAD
-	ErrUnableToGetResource                  = "cli.unable_to_get_resource"
-=======
->>>>>>> 6de67ad6
 	ErrCommandNotSupportedForKind           = "cli.command_not_supported_for_kind"
 	ErrEnvironmentNotFound                  = "cli.environment_not_found"
 	ErrOperatorEndpointInLocalEnvironment   = "cli.operator_endpoint_in_local_environment"
@@ -101,24 +97,10 @@
 	})
 }
 
-<<<<<<< HEAD
-func ErrorUnableToGetResource() error {
-	return errors.WithStack(&errors.Error{
-		Kind:    ErrUnableToGetResource,
-		Message: "unable to get resource",
-	})
-}
-
-func ErrorCommandNotSupportedForKind(kind userconfig.Kind, command string) error {
-	return errors.WithStack(&errors.Error{
-		Kind:    ErrCommandNotSupportedForKind,
-		Message: fmt.Sprintf("`%s` is not supported for resources of kind %s", command, kind.String()),
-=======
 func ErrorCommandNotSupportedForKind(kind userconfig.Kind, command string) error {
 	return errors.WithStack(&errors.Error{
 		Kind:    ErrCommandNotSupportedForKind,
 		Message: fmt.Sprintf("the `%s` command is not supported for %s kind", command, kind),
->>>>>>> 6de67ad6
 	})
 }
 
