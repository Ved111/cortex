--- conflicted
+++ resolved
@@ -20,10 +20,6 @@
 	"net/http"
 
 	"github.com/cortexlabs/cortex/pkg/operator/resources"
-<<<<<<< HEAD
-	"github.com/cortexlabs/cortex/pkg/operator/resources/syncapi"
-=======
->>>>>>> 6de67ad6
 	"github.com/gorilla/mux"
 	"github.com/gorilla/websocket"
 )
@@ -31,13 +27,6 @@
 func ReadLogs(w http.ResponseWriter, r *http.Request) {
 	apiName := mux.Vars(r)["apiName"]
 
-<<<<<<< HEAD
-	isDeployed, err := syncapi.IsAPIDeployed(apiName)
-	if err != nil {
-		respondError(w, r, err)
-		return
-	} else if !isDeployed {
-=======
 	deployedResource, err := resources.GetDeployedResourceByName(apiName)
 	if err != nil {
 		respondError(w, r, err)
@@ -45,7 +34,6 @@
 	}
 
 	if deployedResource == nil {
->>>>>>> 6de67ad6
 		respondError(w, r, resources.ErrorAPINotDeployed(apiName))
 		return
 	}
@@ -58,13 +46,9 @@
 	}
 	defer socket.Close()
 
-<<<<<<< HEAD
-	syncapi.ReadLogs(apiName, socket)
-=======
 	err = resources.StreamLogs(*deployedResource, socket)
 	if err != nil {
 		respondError(w, r, err)
 		return
 	}
->>>>>>> 6de67ad6
 }