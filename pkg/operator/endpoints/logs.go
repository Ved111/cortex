--- conflicted
+++ resolved
@@ -28,16 +28,6 @@
 func ReadLogs(w http.ResponseWriter, r *http.Request) {
 	apiName := mux.Vars(r)["apiName"]
 
-<<<<<<< HEAD
-	// isDeployed, err := operator.IsAPIDeployed(apiName)
-	// if err != nil {
-	// 	respondError(w, r, err)
-	// 	return
-	// } else if !isDeployed {
-	// 	respondError(w, r, operator.ErrorAPINotDeployed(apiName))
-	// 	return
-	// }
-=======
 	isDeployed, err := syncapi.IsAPIDeployed(apiName)
 	if err != nil {
 		respondError(w, r, err)
@@ -46,7 +36,6 @@
 		respondError(w, r, resources.ErrorAPINotDeployed(apiName))
 		return
 	}
->>>>>>> e153366f
 
 	upgrader := websocket.Upgrader{}
 	socket, err := upgrader.Upgrade(w, r, nil)
