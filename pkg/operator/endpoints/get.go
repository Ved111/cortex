--- conflicted
+++ resolved
@@ -20,18 +20,12 @@
 	"fmt"
 	"net/http"
 
-<<<<<<< HEAD
 	"github.com/cortexlabs/cortex/pkg/lib/debug"
 	"github.com/cortexlabs/cortex/pkg/lib/parallel"
 	"github.com/cortexlabs/cortex/pkg/operator/cloud"
 	"github.com/cortexlabs/cortex/pkg/operator/config"
-	"github.com/cortexlabs/cortex/pkg/operator/deployment/batch"
-	"github.com/cortexlabs/cortex/pkg/operator/deployment/sync"
-	"github.com/cortexlabs/cortex/pkg/operator/operator"
-=======
-	"github.com/cortexlabs/cortex/pkg/operator/cloud"
+	"github.com/cortexlabs/cortex/pkg/operator/resources/batch"
 	"github.com/cortexlabs/cortex/pkg/operator/resources/syncapi"
->>>>>>> e153366f
 	"github.com/cortexlabs/cortex/pkg/operator/schema"
 	"github.com/cortexlabs/cortex/pkg/types/status"
 	"github.com/gorilla/mux"
@@ -42,7 +36,6 @@
 )
 
 func GetAPIs(w http.ResponseWriter, r *http.Request) {
-<<<<<<< HEAD
 	var deployments []kapps.Deployment
 	var jobs []kbatch.Job
 	var pods []kcore.Pod
@@ -75,10 +68,7 @@
 		return
 	}
 
-	statuses, err := sync.GetAllStatuses(deployments, pods)
-=======
-	statuses, err := syncapi.GetAllStatuses()
->>>>>>> e153366f
+	statuses, err := syncapi.GetAllStatuses(deployments, pods)
 	if err != nil {
 		respondError(w, r, err)
 		return
@@ -156,28 +146,15 @@
 	debug.Pp(batchAPIList)
 
 	respond(w, schema.GetAPIsResponse{
-<<<<<<< HEAD
-		SyncAPIs: schema.SyncAPIs{
-			APIs:       apis,
-			Statuses:   statuses,
-			AllMetrics: allMetrics,
-		},
 		BatchAPIs: batchAPIList,
-		BaseURL:   baseURL,
-=======
-		SyncAPIs: syncAPIs,
->>>>>>> e153366f
+		SyncAPIs:  syncAPIs,
 	})
 }
 
 func GetAPI(w http.ResponseWriter, r *http.Request) {
 	apiName := mux.Vars(r)["apiName"]
 
-<<<<<<< HEAD
-	status, err := sync.GetStatus(apiName)
-=======
 	status, err := syncapi.GetStatus(apiName)
->>>>>>> e153366f
 	if err != nil {
 		respondError(w, r, err)
 		return
@@ -202,13 +179,6 @@
 	}
 
 	respond(w, schema.GetAPIResponse{
-<<<<<<< HEAD
-		API:          *api,
-		Status:       *status,
-		Metrics:      *metrics,
-		BaseURL:      baseURL,
-		DashboardURL: sync.DashboardURL(),
-=======
 		SyncAPI: &schema.SyncAPI{
 			Spec:         *api,
 			Status:       *status,
@@ -216,7 +186,6 @@
 			BaseURL:      baseURL,
 			DashboardURL: syncapi.DashboardURL(),
 		},
->>>>>>> e153366f
 	})
 }
 
