--- conflicted
+++ resolved
@@ -17,9 +17,6 @@
 package operator
 
 import (
-<<<<<<< HEAD
-	"strings"
-=======
 	"encoding/base64"
 	"encoding/json"
 	"fmt"
@@ -29,9 +26,9 @@
 
 	"github.com/cortexlabs/cortex/pkg/consts"
 	"github.com/cortexlabs/cortex/pkg/lib/aws"
->>>>>>> 9c20a1f6
 	"github.com/cortexlabs/cortex/pkg/lib/errors"
 	"github.com/cortexlabs/cortex/pkg/lib/k8s"
+	"github.com/cortexlabs/cortex/pkg/lib/maps"
 	"github.com/cortexlabs/cortex/pkg/lib/pointer"
 	s "github.com/cortexlabs/cortex/pkg/lib/strings"
 	"github.com/cortexlabs/cortex/pkg/operator/config"
@@ -39,24 +36,22 @@
 	"github.com/cortexlabs/cortex/pkg/types/spec"
 	"github.com/cortexlabs/cortex/pkg/types/userconfig"
 	istioclientnetworking "istio.io/client-go/pkg/apis/networking/v1alpha3"
-<<<<<<< HEAD
-	kmeta "k8s.io/apimachinery/pkg/apis/meta/v1"
-=======
 	kcore "k8s.io/api/core/v1"
 	kresource "k8s.io/apimachinery/pkg/api/resource"
+	kmeta "k8s.io/apimachinery/pkg/apis/meta/v1"
 	intstr "k8s.io/apimachinery/pkg/util/intstr"
 )
 
 const (
 	DefaultPortInt32 = int32(8888)
 	DefaultPortStr   = "8888"
+	APIContainerName = "api"
 )
 
 const (
 	_specCacheDir                                  = "/mnt/spec"
 	_emptyDirMountPath                             = "/mnt"
 	_emptyDirVolumeName                            = "mnt"
-	_apiContainerName                              = "api"
 	_tfServingContainerName                        = "serve"
 	_tfServingModelName                            = "model"
 	_downloaderInitContainerName                   = "downloader"
@@ -78,7 +73,6 @@
 
 	// each Inferentia chip requires 128 HugePages with each HugePage having a size of 2Mi
 	_hugePagesMemPerInf = int64(128 * 2 * 1024 * 1024) // bytes
->>>>>>> 9c20a1f6
 )
 
 type downloadContainerConfig struct {
@@ -176,10 +170,10 @@
 	}
 
 	containers = append(containers, kcore.Container{
-		Name:            _apiContainerName,
+		Name:            APIContainerName,
 		Image:           api.Predictor.Image,
 		ImagePullPolicy: kcore.PullAlways,
-		Env:             getEnvVars(api, _apiContainerName),
+		Env:             getEnvVars(api, APIContainerName),
 		EnvFrom:         BaseEnvVars,
 		VolumeMounts:    apiPodVolumeMounts,
 		ReadinessProbe:  FileExistsProbe(_apiReadinessFile),
@@ -264,10 +258,10 @@
 	}
 
 	containers = append(containers, kcore.Container{
-		Name:            _apiContainerName,
+		Name:            APIContainerName,
 		Image:           api.Predictor.Image,
 		ImagePullPolicy: kcore.PullAlways,
-		Env:             getEnvVars(api, _apiContainerName),
+		Env:             getEnvVars(api, APIContainerName),
 		EnvFrom:         BaseEnvVars,
 		VolumeMounts:    volumeMounts,
 		ReadinessProbe:  FileExistsProbe(_apiReadinessFile),
@@ -317,10 +311,10 @@
 	}
 
 	containers = append(containers, kcore.Container{
-		Name:            _apiContainerName,
+		Name:            APIContainerName,
 		Image:           api.Predictor.Image,
 		ImagePullPolicy: kcore.PullAlways,
-		Env:             getEnvVars(api, _apiContainerName),
+		Env:             getEnvVars(api, APIContainerName),
 		EnvFrom:         BaseEnvVars,
 		VolumeMounts:    DefaultVolumeMounts,
 		ReadinessProbe:  FileExistsProbe(_apiReadinessFile),
@@ -357,7 +351,7 @@
 		},
 	)
 
-	if container == _apiContainerName {
+	if container == APIContainerName {
 		envVars = append(envVars,
 			kcore.EnvVar{
 				Name: "HOST_IP",
@@ -449,7 +443,7 @@
 	}
 
 	if api.Compute.Inf > 0 {
-		if (api.Predictor.Type == userconfig.PythonPredictorType && container == _apiContainerName) ||
+		if (api.Predictor.Type == userconfig.PythonPredictorType && container == APIContainerName) ||
 			(api.Predictor.Type == userconfig.TensorFlowPredictorType && container == _tfServingContainerName) {
 			envVars = append(envVars,
 				kcore.EnvVar{
@@ -484,7 +478,7 @@
 					},
 				)
 			}
-			if container == _apiContainerName {
+			if container == APIContainerName {
 				envVars = append(envVars,
 					kcore.EnvVar{
 						Name:  "CORTEX_MULTIPLE_TF_SERVERS",
