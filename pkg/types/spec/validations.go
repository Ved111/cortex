/*
Copyright 2020 Cortex Labs, Inc.

Licensed under the Apache License, Version 2.0 (the "License");
you may not use this file except in compliance with the License.
You may obtain a copy of the License at

    http://www.apache.org/licenses/LICENSE-2.0

Unless required by applicable law or agreed to in writing, software
distributed under the License is distributed on an "AS IS" BASIS,
WITHOUT WARRANTIES OR CONDITIONS OF ANY KIND, either express or implied.
See the License for the specific language governing permissions and
limitations under the License.
*/

package spec

import (
	"fmt"
	"math"
	"path/filepath"
	"strconv"
	"strings"
	"time"

	"github.com/aws/aws-sdk-go/aws/awserr"
	"github.com/cortexlabs/cortex/pkg/consts"
	"github.com/cortexlabs/cortex/pkg/lib/aws"
	"github.com/cortexlabs/cortex/pkg/lib/cast"
	cr "github.com/cortexlabs/cortex/pkg/lib/configreader"
	"github.com/cortexlabs/cortex/pkg/lib/docker"
	"github.com/cortexlabs/cortex/pkg/lib/errors"
	"github.com/cortexlabs/cortex/pkg/lib/files"
	"github.com/cortexlabs/cortex/pkg/lib/k8s"
	"github.com/cortexlabs/cortex/pkg/lib/pointer"
	"github.com/cortexlabs/cortex/pkg/lib/regex"
	"github.com/cortexlabs/cortex/pkg/lib/sets/strset"
	s "github.com/cortexlabs/cortex/pkg/lib/strings"
	libtime "github.com/cortexlabs/cortex/pkg/lib/time"
	"github.com/cortexlabs/cortex/pkg/types"
	"github.com/cortexlabs/cortex/pkg/types/userconfig"
	kresource "k8s.io/apimachinery/pkg/api/resource"
)

var AutoscalingTickInterval = 10 * time.Second

<<<<<<< HEAD
func apiValidation(provider types.ProviderType, apiType userconfig.APIType) *cr.StructValidation {
	structFieldValidations := []*cr.StructFieldValidation{
		{
			StructField: "Name",
			StringValidation: &cr.StringValidation{
				Required:  true,
				DNS1035:   true,
				MaxLength: 42, // k8s adds 21 characters to the pod name, and 63 is the max before it starts to truncate
			},
		},
		{
			StructField: "Type",
			StringValidation: &cr.StringValidation{
				Required:      true,
				AllowedValues: userconfig.APITypeStrings(),
			},
			Parser: func(str string) (interface{}, error) {
				return userconfig.APITypeFromString(str), nil
			},
		},
		{
			StructField: "Endpoint",
			StringPtrValidation: &cr.StringPtrValidation{
				Validator: urls.ValidateEndpoint,
				MaxLength: 1000, // no particular reason other than it works
			},
		},
		{
			StructField: "LocalPort",
			IntPtrValidation: &cr.IntPtrValidation{
				GreaterThan:       pointer.Int(0),
				LessThanOrEqualTo: pointer.Int(math.MaxUint16),
			},
		},
		predictorValidation(),
		computeValidation(provider),
	}

	if apiType == userconfig.APIAPIType {
		structFieldValidations = append(structFieldValidations,
			monitoringValidation(),
			autoscalingValidation(provider),
			updateStrategyValidation(provider),
		)
	}

=======
func apiValidation(provider types.ProviderType, kind userconfig.Kind) *cr.StructValidation {
	structFieldValidations := []*cr.StructFieldValidation{}
	structFieldValidations = append(structFieldValidations, resourceStructValidations...)
	structFieldValidations = append(structFieldValidations,
		&cr.StructFieldValidation{
			StructField: "LocalPort",
			IntPtrValidation: &cr.IntPtrValidation{
				GreaterThan:       pointer.Int(0),
				LessThanOrEqualTo: pointer.Int(math.MaxUint16),
			},
		},
		predictorValidation(),
		monitoringValidation(),
		networkingValidation(),
		computeValidation(provider),
		autoscalingValidation(provider),
		updateStrategyValidation(provider),
	)
>>>>>>> e153366f
	return &cr.StructValidation{
		StructFieldValidations: structFieldValidations,
	}
}

var resourceStructValidations = []*cr.StructFieldValidation{
	{
		StructField: "Name",
		StringValidation: &cr.StringValidation{
			Required:  true,
			DNS1035:   true,
			MaxLength: 42, // k8s adds 21 characters to the pod name, and 63 is the max before it starts to truncate
		},
	},
	{
		StructField: "Kind",
		StringValidation: &cr.StringValidation{
			Required:      true,
			AllowedValues: userconfig.KindStrings(),
		},
		Parser: func(str string) (interface{}, error) {
			return userconfig.KindFromString(str), nil
		},
	},
}

func predictorValidation() *cr.StructFieldValidation {
	return &cr.StructFieldValidation{
		StructField: "Predictor",
		StructValidation: &cr.StructValidation{
			Required: true,
			StructFieldValidations: []*cr.StructFieldValidation{
				{
					StructField: "Type",
					StringValidation: &cr.StringValidation{
						Required:      true,
						AllowedValues: userconfig.PredictorTypeStrings(),
					},
					Parser: func(str string) (interface{}, error) {
						return userconfig.PredictorTypeFromString(str), nil
					},
				},
				{
					StructField: "Path",
					StringValidation: &cr.StringValidation{
						Required: true,
					},
				},
				{
					StructField:         "Model",
					StringPtrValidation: &cr.StringPtrValidation{},
				},
				{
					StructField: "PythonPath",
					StringPtrValidation: &cr.StringPtrValidation{
						AllowEmpty: true,
						Validator: func(path string) (string, error) {
							return s.EnsureSuffix(path, "/"), nil
						},
					},
				},
				{
					StructField: "Image",
					StringValidation: &cr.StringValidation{
						Required:           false,
						AllowEmpty:         true,
						DockerImageOrEmpty: true,
					},
				},
				{
					StructField: "TensorFlowServingImage",
					StringValidation: &cr.StringValidation{
						Required:           false,
						AllowEmpty:         true,
						DockerImageOrEmpty: true,
					},
				},
				{
					StructField: "Config",
					InterfaceMapValidation: &cr.InterfaceMapValidation{
						StringKeysOnly:     true,
						AllowEmpty:         true,
						AllowExplicitNull:  true,
						ConvertNullToEmpty: true,
						Default:            map[string]interface{}{},
					},
				},
				{
					StructField: "Env",
					StringMapValidation: &cr.StringMapValidation{
						Default:    map[string]string{},
						AllowEmpty: true,
					},
				},
				{
					StructField:         "SignatureKey",
					StringPtrValidation: &cr.StringPtrValidation{},
				},
				multiModelValidation(),
			},
		},
	}
}

func monitoringValidation() *cr.StructFieldValidation {
	return &cr.StructFieldValidation{
		StructField: "Monitoring",
		StructValidation: &cr.StructValidation{
			DefaultNil:        true,
			AllowExplicitNull: true,
			StructFieldValidations: []*cr.StructFieldValidation{
				{
					StructField:         "Key",
					StringPtrValidation: &cr.StringPtrValidation{},
				},
				{
					StructField: "ModelType",
					StringValidation: &cr.StringValidation{
						Required:      false,
						AllowEmpty:    true,
						AllowedValues: userconfig.ModelTypeStrings(),
					},
					Parser: func(str string) (interface{}, error) {
						return userconfig.ModelTypeFromString(str), nil
					},
				},
			},
		},
	}
}

func networkingValidation() *cr.StructFieldValidation {
	return &cr.StructFieldValidation{
		StructField: "Networking",
		StructValidation: &cr.StructValidation{
			StructFieldValidations: []*cr.StructFieldValidation{
				{
					StructField: "APIGateway",
					StringValidation: &cr.StringValidation{
						AllowedValues: userconfig.APIGatewayTypeStrings(),
						Default:       userconfig.PublicAPIGatewayType.String(),
					},
					Parser: func(str string) (interface{}, error) {
						return userconfig.APIGatewayTypeFromString(str), nil
					},
				},
			},
		},
	}
}

func computeValidation(provider types.ProviderType) *cr.StructFieldValidation {
	cpuDefault := pointer.String("200m")
	if provider == types.LocalProviderType {
		cpuDefault = nil
	}
	return &cr.StructFieldValidation{
		StructField: "Compute",
		StructValidation: &cr.StructValidation{
			StructFieldValidations: []*cr.StructFieldValidation{
				{
					StructField: "CPU",
					StringPtrValidation: &cr.StringPtrValidation{
						Default:           cpuDefault,
						AllowExplicitNull: true,
						CastNumeric:       true,
					},
					Parser: k8s.QuantityParser(&k8s.QuantityValidation{
						GreaterThanOrEqualTo: k8s.QuantityPtr(kresource.MustParse("20m")),
					}),
				},
				{
					StructField: "Mem",
					StringPtrValidation: &cr.StringPtrValidation{
						Default:           nil,
						AllowExplicitNull: true,
					},
					Parser: k8s.QuantityParser(&k8s.QuantityValidation{
						GreaterThanOrEqualTo: k8s.QuantityPtr(kresource.MustParse("20Mi")),
					}),
				},
				{
					StructField: "GPU",
					Int64Validation: &cr.Int64Validation{
						Default:              0,
						GreaterThanOrEqualTo: pointer.Int64(0),
					},
				},
			},
		},
	}
}

func autoscalingValidation(provider types.ProviderType) *cr.StructFieldValidation {
	defaultNil := provider == types.LocalProviderType
	allowExplicitNull := provider == types.LocalProviderType
	return &cr.StructFieldValidation{
		StructField: "Autoscaling",
		StructValidation: &cr.StructValidation{
			DefaultNil:        defaultNil,
			AllowExplicitNull: allowExplicitNull,
			StructFieldValidations: []*cr.StructFieldValidation{
				{
					StructField: "MinReplicas",
					Int32Validation: &cr.Int32Validation{
						Default:     1,
						GreaterThan: pointer.Int32(0),
					},
				},
				{
					StructField: "MaxReplicas",
					Int32Validation: &cr.Int32Validation{
						Default:     100,
						GreaterThan: pointer.Int32(0),
					},
				},
				{
					StructField:  "InitReplicas",
					DefaultField: "MinReplicas",
					Int32Validation: &cr.Int32Validation{
						GreaterThan: pointer.Int32(0),
					},
				},
				{
					StructField: "WorkersPerReplica",
					Int32Validation: &cr.Int32Validation{
						Default:              1,
						GreaterThanOrEqualTo: pointer.Int32(1),
						LessThanOrEqualTo:    pointer.Int32(20),
					},
				},
				{
					StructField: "ThreadsPerWorker",
					Int32Validation: &cr.Int32Validation{
						Default:              1,
						GreaterThanOrEqualTo: pointer.Int32(1),
					},
				},
				{
					StructField: "TargetReplicaConcurrency",
					Float64PtrValidation: &cr.Float64PtrValidation{
						GreaterThan: pointer.Float64(0),
					},
				},
				{
					StructField: "MaxReplicaConcurrency",
					Int64Validation: &cr.Int64Validation{
						Default:           1024,
						GreaterThan:       pointer.Int64(0),
						LessThanOrEqualTo: pointer.Int64(math.MaxUint16),
					},
				},
				{
					StructField: "Window",
					StringValidation: &cr.StringValidation{
						Default: "60s",
					},
					Parser: cr.DurationParser(&cr.DurationValidation{
						GreaterThanOrEqualTo: &AutoscalingTickInterval,
						MultipleOf:           &AutoscalingTickInterval,
					}),
				},
				{
					StructField: "DownscaleStabilizationPeriod",
					StringValidation: &cr.StringValidation{
						Default: "5m",
					},
					Parser: cr.DurationParser(&cr.DurationValidation{
						GreaterThanOrEqualTo: pointer.Duration(libtime.MustParseDuration("0s")),
					}),
				},
				{
					StructField: "UpscaleStabilizationPeriod",
					StringValidation: &cr.StringValidation{
						Default: "1m",
					},
					Parser: cr.DurationParser(&cr.DurationValidation{
						GreaterThanOrEqualTo: pointer.Duration(libtime.MustParseDuration("0s")),
					}),
				},
				{
					StructField: "MaxDownscaleFactor",
					Float64Validation: &cr.Float64Validation{
						Default:              0.75,
						GreaterThanOrEqualTo: pointer.Float64(0),
						LessThan:             pointer.Float64(1),
					},
				},
				{
					StructField: "MaxUpscaleFactor",
					Float64Validation: &cr.Float64Validation{
						Default:     1.5,
						GreaterThan: pointer.Float64(1),
					},
				},
				{
					StructField: "DownscaleTolerance",
					Float64Validation: &cr.Float64Validation{
						Default:              0.05,
						GreaterThanOrEqualTo: pointer.Float64(0),
						LessThan:             pointer.Float64(1),
					},
				},
				{
					StructField: "UpscaleTolerance",
					Float64Validation: &cr.Float64Validation{
						Default:              0.05,
						GreaterThanOrEqualTo: pointer.Float64(0),
					},
				},
			},
		},
	}
}

func updateStrategyValidation(provider types.ProviderType) *cr.StructFieldValidation {
	defaultNil := provider == types.LocalProviderType
	allowExplicitNull := provider == types.LocalProviderType
	return &cr.StructFieldValidation{
		StructField: "UpdateStrategy",
		StructValidation: &cr.StructValidation{
			DefaultNil:        defaultNil,
			AllowExplicitNull: allowExplicitNull,
			StructFieldValidations: []*cr.StructFieldValidation{
				{
					StructField: "MaxSurge",
					StringValidation: &cr.StringValidation{
						Default:   "25%",
						CastInt:   true,
						Validator: surgeOrUnavailableValidator,
					},
				},
				{
					StructField: "MaxUnavailable",
					StringValidation: &cr.StringValidation{
						Default:   "25%",
						CastInt:   true,
						Validator: surgeOrUnavailableValidator,
					},
				},
			},
		},
	}
}

func multiModelValidation() *cr.StructFieldValidation {
	return &cr.StructFieldValidation{
		StructField: "Models",
		StructListValidation: &cr.StructListValidation{
			Required:         false,
			TreatNullAsEmpty: true,
			StructValidation: &cr.StructValidation{
				StructFieldValidations: []*cr.StructFieldValidation{
					{
						StructField: "Name",
						StringValidation: &cr.StringValidation{
							Required:                   true,
							AllowEmpty:                 false,
							DisallowedValues:           []string{consts.SingleModelName},
							AlphaNumericDashUnderscore: true,
						},
					},
					{
						StructField: "Model",
						StringValidation: &cr.StringValidation{
							Required:   true,
							AllowEmpty: false,
						},
					},
					{
						StructField: "SignatureKey",
						StringPtrValidation: &cr.StringPtrValidation{
							Required:   false,
							AllowEmpty: false,
						},
					},
				},
			},
		},
	}
}

func surgeOrUnavailableValidator(str string) (string, error) {
	if strings.HasSuffix(str, "%") {
		parsed, ok := s.ParseInt32(strings.TrimSuffix(str, "%"))
		if !ok {
			return "", ErrorInvalidSurgeOrUnavailable(str)
		}
		if parsed < 0 || parsed > 100 {
			return "", ErrorInvalidSurgeOrUnavailable(str)
		}
	} else {
		parsed, ok := s.ParseInt32(str)
		if !ok {
			return "", ErrorInvalidSurgeOrUnavailable(str)
		}
		if parsed < 0 {
			return "", ErrorInvalidSurgeOrUnavailable(str)
		}
	}

	return str, nil
}

<<<<<<< HEAD
type resourceTypeStruct struct {
	Type userconfig.APIType `json:"type" yaml:"type"`
}

var resourceTypeStructValidation = cr.StructValidation{
	AllowExtraFields: true,
	StructFieldValidations: []*cr.StructFieldValidation{
		{
			StructField: "Type",
			StringValidation: &cr.StringValidation{
				Required:      true,
				AllowedValues: userconfig.APITypeStrings(),
			},
			Parser: func(str string) (interface{}, error) {
				return userconfig.APITypeFromString(str), nil
			},
		},
	},
=======
type kindStruct struct {
	Name string          `json:"name" yaml:"name"`
	Kind userconfig.Kind `json:"kind" yaml:"kind"`
}

var kindStructValidation = cr.StructValidation{
	AllowExtraFields:       true,
	StructFieldValidations: resourceStructValidations,
>>>>>>> e153366f
}

func ExtractAPIConfigs(configBytes []byte, provider types.ProviderType, projectFiles ProjectFiles, filePath string) ([]userconfig.API, error) {
	var err error

	configData, err := cr.ReadYAMLBytes(configBytes)
	if err != nil {
		return nil, errors.Wrap(err, filePath)
	}

	configDataSlice, ok := cast.InterfaceToStrInterfaceMapSlice(configData)
	if !ok {
		return nil, errors.Wrap(ErrorMalformedConfig(), filePath)
	}

	apis := make([]userconfig.API, len(configDataSlice))
	for i, data := range configDataSlice {
		api := userconfig.API{}
<<<<<<< HEAD

		var apiTypeStruct resourceTypeStruct
		errs := cr.Struct(&apiTypeStruct, data, &resourceTypeStructValidation)

=======
		var kindStruct kindStruct
		errs := cr.Struct(&kindStruct, data, &kindStructValidation)
>>>>>>> e153366f
		if errors.HasError(errs) {
			name, _ := data[userconfig.NameKey].(string)
			err = errors.Wrap(errors.FirstError(errs...), userconfig.IdentifyAPI(filePath, name, i))
			return nil, errors.Append(err, fmt.Sprintf("\n\napi configuration schema can be found here: https://docs.cortex.dev/v/%s/deployments/api-configuration", consts.CortexVersionMinor))
		}

<<<<<<< HEAD
		errs = cr.Struct(&api, data, apiValidation(provider, apiTypeStruct.Type))
=======
		errs = cr.Struct(&api, data, apiValidation(provider, kindStruct.Kind))

>>>>>>> e153366f
		if errors.HasError(errs) {
			name, _ := data[userconfig.NameKey].(string)
			err = errors.Wrap(errors.FirstError(errs...), userconfig.IdentifyAPI(filePath, name, i))
			return nil, errors.Append(err, fmt.Sprintf("\n\napi configuration schema can be found here: https://docs.cortex.dev/v/%s/deployments/api-configuration", consts.CortexVersionMinor))
		}
		api.Index = i
		api.FilePath = filePath

		api.ApplyDefaultDockerPaths()

		apis[i] = api
	}

	return apis, nil
}

func ValidateAPI(
	api *userconfig.API,
	projectFiles ProjectFiles,
	providerType types.ProviderType,
	awsClient *aws.Client,
) error {
	if providerType == types.AWSProviderType && api.Endpoint == nil {
		api.Endpoint = pointer.String("/" + api.Name)
	}

	if err := validatePredictor(api.Predictor, projectFiles, providerType, awsClient); err != nil {
		return errors.Wrap(err, api.Identify(), userconfig.PredictorKey)
	}

	if api.Type == userconfig.BatchAPIType {
		if providerType == types.LocalProviderType {
			return errors.Wrap(ErrorAPITypeIsNotSupportedByProvider(api.Type, providerType), api.Identify(), userconfig.TypeKey)
		}

		if api.Autoscaling != nil {

		}
	}

	if api.Autoscaling != nil { // should only be nil for local provider
		if err := validateAutoscaling(api.Autoscaling); err != nil {
			return errors.Wrap(err, api.Identify(), userconfig.AutoscalingKey)
		}
	}

	if api.UpdateStrategy != nil { // should only be nil for local provider
		if err := validateUpdateStrategy(api.UpdateStrategy); err != nil {
			return errors.Wrap(err, api.Identify(), userconfig.UpdateStrategyKey)
		}
	}

	return nil
}

func validatePredictor(predictor *userconfig.Predictor, projectFiles ProjectFiles, providerType types.ProviderType, awsClient *aws.Client) error {
	switch predictor.Type {
	case userconfig.PythonPredictorType:
		if err := validatePythonPredictor(predictor); err != nil {
			return err
		}
	case userconfig.TensorFlowPredictorType:
		if err := validateTensorFlowPredictor(predictor, providerType, projectFiles, awsClient); err != nil {
			return err
		}
		if err := validateDockerImagePath(predictor.TensorFlowServingImage, providerType, awsClient); err != nil {
			return errors.Wrap(err, userconfig.TensorFlowServingImageKey)
		}
	case userconfig.ONNXPredictorType:
		if err := validateONNXPredictor(predictor, providerType, projectFiles, awsClient); err != nil {
			return err
		}
	}

	if err := validateDockerImagePath(predictor.Image, providerType, awsClient); err != nil {
		return errors.Wrap(err, userconfig.ImageKey)
	}

	for key := range predictor.Env {
		if strings.HasPrefix(key, "CORTEX_") {
			return errors.Wrap(ErrorCortexPrefixedEnvVarNotAllowed(), userconfig.EnvKey, key)
		}
	}

	if _, err := projectFiles.GetFile(predictor.Path); err != nil {
		if errors.GetKind(err) == files.ErrFileDoesNotExist {
			return errors.Wrap(files.ErrorFileDoesNotExist(predictor.Path), userconfig.PathKey)
		}
		return errors.Wrap(err, userconfig.PathKey)
	}

	if predictor.PythonPath != nil {
		if err := validatePythonPath(*predictor.PythonPath, projectFiles); err != nil {
			return errors.Wrap(err, userconfig.PythonPathKey)
		}
	}

	return nil
}

func validatePythonPredictor(predictor *userconfig.Predictor) error {
	if predictor.SignatureKey != nil {
		return ErrorFieldNotSupportedByPredictorType(userconfig.SignatureKeyKey, userconfig.PythonPredictorType)
	}

	if predictor.Model != nil {
		return ErrorFieldNotSupportedByPredictorType(userconfig.ModelKey, userconfig.PythonPredictorType)
	}

	if len(predictor.Models) > 0 {
		return ErrorFieldNotSupportedByPredictorType(userconfig.ModelsKey, userconfig.PythonPredictorType)
	}

	if predictor.TensorFlowServingImage != "" {
		return ErrorFieldNotSupportedByPredictorType(userconfig.TensorFlowServingImageKey, userconfig.PythonPredictorType)
	}

	return nil
}

func validateTensorFlowPredictor(predictor *userconfig.Predictor, providerType types.ProviderType, projectFiles ProjectFiles, awsClient *aws.Client) error {
	if predictor.Model == nil && len(predictor.Models) == 0 {
		return ErrorMissingModel(userconfig.ModelKey, userconfig.ModelsKey, predictor.Type)
	} else if predictor.Model != nil && len(predictor.Models) > 0 {
		return ErrorConflictingFields(userconfig.ModelKey, userconfig.ModelsKey)
	} else if predictor.Model != nil {
		modelResource := &userconfig.ModelResource{
			Name:         consts.SingleModelName,
			Model:        *predictor.Model,
			SignatureKey: predictor.SignatureKey,
		}
		// place the predictor.Model into predictor.Models for ease of use
		predictor.Models = []*userconfig.ModelResource{modelResource}
	}

	if err := checkDuplicateModelNames(predictor.Models); err != nil {
		return errors.Wrap(err, userconfig.ModelsKey)
	}

	for i := range predictor.Models {
		if err := validateTensorFlowModel(predictor.Models[i], providerType, projectFiles, awsClient); err != nil {
			if predictor.Model == nil {
				return errors.Wrap(err, userconfig.ModelsKey, predictor.Models[i].Name)
			}
			return err
		}
	}

	return nil
}

func validateTensorFlowModel(modelResource *userconfig.ModelResource, providerType types.ProviderType, projectFiles ProjectFiles, awsClient *aws.Client) error {
	model := modelResource.Model

	if strings.HasPrefix(model, "s3://") {
		awsClientForBucket, err := aws.NewFromClientS3Path(model, awsClient)
		if err != nil {
			return errors.Wrap(err, userconfig.ModelKey)
		}

		model, err := cr.S3PathValidator(model)
		if err != nil {
			return errors.Wrap(err, userconfig.ModelKey)
		}

		if strings.HasSuffix(model, ".zip") {
			if ok, err := awsClientForBucket.IsS3PathFile(model); err != nil || !ok {
				return errors.Wrap(ErrorS3FileNotFound(model), userconfig.ModelKey)
			}
		} else {
			path, err := getTFServingExportFromS3Path(model, awsClientForBucket)
			if err != nil {
				return errors.Wrap(err, userconfig.ModelKey)
			} else if path == "" {
				return errors.Wrap(ErrorInvalidTensorFlowDir(model), userconfig.ModelKey)
			}
			modelResource.Model = path
		}
	} else {
		if providerType == types.AWSProviderType {
			return errors.Wrap(ErrorLocalModelPathNotSupportedByAWSProvider(), model, userconfig.ModelKey)
		}

		configFileDir := filepath.Dir(projectFiles.GetConfigFilePath())

		var err error
		if strings.HasPrefix(modelResource.Model, "~/") {
			model, err = files.EscapeTilde(model)
			if err != nil {
				return err
			}
		} else {
			model = files.RelToAbsPath(modelResource.Model, configFileDir)
		}
		if strings.HasSuffix(model, ".zip") {
			if err := files.CheckFile(model); err != nil {
				return errors.Wrap(err, userconfig.ModelKey)
			}
			modelResource.Model = model
		} else if files.IsDir(model) {
			path, err := GetTFServingExportFromLocalPath(model)
			if err != nil {
				return errors.Wrap(err, userconfig.ModelKey)
			} else if path == "" {
				return errors.Wrap(ErrorInvalidTensorFlowDir(model), userconfig.ModelKey)
			}
			modelResource.Model = path
		} else {
			return errors.Wrap(ErrorInvalidTensorFlowModelPath(), userconfig.ModelKey, model)
		}
	}

	return nil
}

func validateONNXPredictor(predictor *userconfig.Predictor, providerType types.ProviderType, projectFiles ProjectFiles, awsClient *aws.Client) error {
	if predictor.SignatureKey != nil {
		return ErrorFieldNotSupportedByPredictorType(userconfig.SignatureKeyKey, predictor.Type)
	}
	if predictor.Model == nil && len(predictor.Models) == 0 {
		return ErrorMissingModel(userconfig.ModelKey, userconfig.ModelsKey, predictor.Type)
	} else if predictor.Model != nil && len(predictor.Models) > 0 {
		return ErrorConflictingFields(userconfig.ModelKey, userconfig.ModelsKey)
	} else if predictor.Model != nil {
		modelResource := &userconfig.ModelResource{
			Name:  consts.SingleModelName,
			Model: *predictor.Model,
		}
		// place the predictor.Model into predictor.Models for ease of use
		predictor.Models = []*userconfig.ModelResource{modelResource}
	}

	if err := checkDuplicateModelNames(predictor.Models); err != nil {
		return errors.Wrap(err, userconfig.ModelsKey)
	}

	for i := range predictor.Models {
		if predictor.Models[i].SignatureKey != nil {
			return errors.Wrap(ErrorFieldNotSupportedByPredictorType(userconfig.SignatureKeyKey, predictor.Type), userconfig.ModelsKey, predictor.Models[i].Name)
		}
		if err := validateONNXModel(predictor.Models[i], providerType, projectFiles, awsClient); err != nil {
			if predictor.Model == nil {
				return errors.Wrap(err, userconfig.ModelsKey, predictor.Models[i].Name)
			}
			return err
		}
	}

	return nil
}

func validateONNXModel(modelResource *userconfig.ModelResource, providerType types.ProviderType, projectFiles ProjectFiles, awsClient *aws.Client) error {
	model := modelResource.Model
	var err error
	if !strings.HasSuffix(model, ".onnx") {
		return errors.Wrap(ErrorInvalidONNXModelPath(), userconfig.ModelKey, model)
	}

	if strings.HasPrefix(model, "s3://") {
		awsClientForBucket, err := aws.NewFromClientS3Path(model, awsClient)
		if err != nil {
			return errors.Wrap(err, userconfig.ModelKey)
		}

		model, err := cr.S3PathValidator(model)
		if err != nil {
			return errors.Wrap(err, userconfig.ModelKey)
		}

		if ok, err := awsClientForBucket.IsS3PathFile(model); err != nil || !ok {
			return errors.Wrap(ErrorS3FileNotFound(model), userconfig.ModelKey)
		}
	} else {
		if providerType == types.AWSProviderType {
			return errors.Wrap(ErrorLocalModelPathNotSupportedByAWSProvider(), model, userconfig.ModelKey)
		}

		configFileDir := filepath.Dir(projectFiles.GetConfigFilePath())
		if strings.HasPrefix(modelResource.Model, "~/") {
			model, err = files.EscapeTilde(model)
			if err != nil {
				return err
			}
		} else {
			model = files.RelToAbsPath(modelResource.Model, configFileDir)
		}
		if err := files.CheckFile(model); err != nil {
			return errors.Wrap(err, userconfig.ModelKey)
		}
		modelResource.Model = model
	}
	return nil
}

func getTFServingExportFromS3Path(path string, awsClientForBucket *aws.Client) (string, error) {
	if isValidTensorFlowS3Directory(path, awsClientForBucket) {
		return path, nil
	}

	bucket, _, err := aws.SplitS3Path(path)
	if err != nil {
		return "", err
	}

	objects, err := awsClientForBucket.ListS3PathDir(path, false, pointer.Int64(1000))
	if err != nil {
		return "", err
	} else if len(objects) == 0 {
		return "", errors.Wrap(ErrorInvalidTensorFlowModelPath(), path)
	}

	highestVersion := int64(0)
	var highestPath string
	for _, object := range objects {
		if !strings.HasSuffix(*object.Key, "saved_model.pb") {
			continue
		}

		keyParts := strings.Split(*object.Key, "/")
		versionStr := keyParts[len(keyParts)-1]
		version, err := strconv.ParseInt(versionStr, 10, 64)
		if err != nil {
			version = 0
		}

		possiblePath := "s3://" + filepath.Join(bucket, filepath.Join(keyParts[:len(keyParts)-1]...))
		if version >= highestVersion && isValidTensorFlowS3Directory(possiblePath, awsClientForBucket) {
			highestVersion = version
			highestPath = possiblePath
		}
	}

	return highestPath, nil
}

// IsValidTensorFlowS3Directory checks that the path contains a valid S3 directory for TensorFlow models
// Must contain the following structure:
// - 1523423423/ (version prefix, usually a timestamp)
// 		- saved_model.pb
//		- variables/
//			- variables.index
//			- variables.data-00000-of-00001 (there are a variable number of these files)
func isValidTensorFlowS3Directory(path string, awsClientForBucket *aws.Client) bool {
	if valid, err := awsClientForBucket.IsS3PathFile(
		aws.JoinS3Path(path, "saved_model.pb"),
		aws.JoinS3Path(path, "variables/variables.index"),
	); err != nil || !valid {
		return false
	}

	if valid, err := awsClientForBucket.IsS3PathPrefix(
		aws.JoinS3Path(path, "variables/variables.data-00000-of"),
	); err != nil || !valid {
		return false
	}
	return true
}

func GetTFServingExportFromLocalPath(path string) (string, error) {
	if err := files.CheckDir(path); err != nil {
		return "", err
	}
	paths, err := files.ListDirRecursive(path, false, files.IgnoreHiddenFiles, files.IgnoreHiddenFolders)
	if err != nil {
		return "", err
	}

	if len(paths) == 0 {
		return "", ErrorDirIsEmpty(path)
	}

	highestVersion := int64(0)
	var highestPath string

	for _, path := range paths {
		if strings.HasSuffix(path, "saved_model.pb") {
			possiblePath := filepath.Dir(path)

			versionStr := filepath.Base(possiblePath)
			version, err := strconv.ParseInt(versionStr, 10, 64)
			if err != nil {
				version = 0
			}

			validTFDirectory, err := IsValidTensorFlowLocalDirectory(possiblePath)
			if err != nil {
				return "", err
			}
			if version > highestVersion && validTFDirectory {
				highestVersion = version
				highestPath = possiblePath
			}
		}
	}

	return highestPath, nil
}

func IsValidTensorFlowLocalDirectory(path string) (bool, error) {
	paths, err := files.ListDirRecursive(path, true, files.IgnoreHiddenFiles, files.IgnoreHiddenFolders)
	if err != nil {
		return false, err
	}
	pathSet := strset.New(paths...)

	if !(pathSet.Has("saved_model.pb") && pathSet.Has("variables/variables.index")) {
		return false, nil
	}

	for _, path := range paths {
		if strings.HasPrefix(path, "variables/variables.data-00000-of") {
			return true, nil
		}
	}

	return false, nil
}

func validatePythonPath(pythonPath string, projectFiles ProjectFiles) error {
	validPythonPath := false
	for _, fileKey := range projectFiles.GetAllPaths() {
		if strings.HasPrefix(fileKey, pythonPath) {
			validPythonPath = true
			break
		}
	}
	if !validPythonPath {
		return files.ErrorFileDoesNotExist(pythonPath)
	}
	return nil
}

func validateAutoscaling(autoscaling *userconfig.Autoscaling) error {
	if autoscaling.TargetReplicaConcurrency == nil {
		autoscaling.TargetReplicaConcurrency = pointer.Float64(float64(autoscaling.WorkersPerReplica * autoscaling.ThreadsPerWorker))
	}

	if *autoscaling.TargetReplicaConcurrency > float64(autoscaling.MaxReplicaConcurrency) {
		return ErrorConfigGreaterThanOtherConfig(userconfig.TargetReplicaConcurrencyKey, *autoscaling.TargetReplicaConcurrency, userconfig.MaxReplicaConcurrencyKey, autoscaling.MaxReplicaConcurrency)
	}

	if autoscaling.MinReplicas > autoscaling.MaxReplicas {
		return ErrorMinReplicasGreaterThanMax(autoscaling.MinReplicas, autoscaling.MaxReplicas)
	}

	if autoscaling.InitReplicas > autoscaling.MaxReplicas {
		return ErrorInitReplicasGreaterThanMax(autoscaling.InitReplicas, autoscaling.MaxReplicas)
	}

	if autoscaling.InitReplicas < autoscaling.MinReplicas {
		return ErrorInitReplicasLessThanMin(autoscaling.InitReplicas, autoscaling.MinReplicas)
	}

	return nil
}

func validateUpdateStrategy(updateStrategy *userconfig.UpdateStrategy) error {
	if (updateStrategy.MaxSurge == "0" || updateStrategy.MaxSurge == "0%") && (updateStrategy.MaxUnavailable == "0" || updateStrategy.MaxUnavailable == "0%") {
		return ErrorSurgeAndUnavailableBothZero()
	}

	return nil
}

func FindDuplicateNames(apis []userconfig.API) []userconfig.API {
	names := make(map[string][]userconfig.API)

	for _, api := range apis {
		names[api.Name] = append(names[api.Name], api)
	}

	for name := range names {
		if len(names[name]) > 1 {
			return names[name]
		}
	}

	return nil
}

func checkDuplicateModelNames(modelResources []*userconfig.ModelResource) error {
	names := strset.New()

	for _, modelResource := range modelResources {
		if names.Has(modelResource.Name) {
			return ErrorDuplicateModelNames(modelResource.Name)
		}
		names.Add(modelResource.Name)
	}

	return nil
}

func validateDockerImagePath(image string, providerType types.ProviderType, awsClient *aws.Client) error {
	if consts.DefaultImagePathsSet.Has(image) {
		return nil
	}
	if _, err := cr.ValidateImageVersion(image, consts.CortexVersion); err != nil {
		return err
	}

	dockerClient, err := docker.GetDockerClient()
	if err != nil {
		return err
	}

	if providerType == types.LocalProviderType {
		// short circuit if the image is already available locally
		if err := docker.CheckLocalImageAccessible(dockerClient, image); err == nil {
			return nil
		}
	}

	dockerAuth := docker.NoAuth
	if regex.IsValidECRURL(image) {
		if awsClient.IsAnonymous {
			return errors.Wrap(ErrorCannotAccessECRWithAnonymousAWSCreds(), image)
		}

		ecrRegion := aws.GetRegionFromECRURL(image)
		if ecrRegion != awsClient.Region {
			return ErrorRegistryInDifferentRegion(ecrRegion, awsClient.Region)
		}

		operatorID, _, err := awsClient.GetCachedAccountID()
		if err != nil {
			return err
		}
		registryID := aws.GetAccountIDFromECRURL(image)

		if operatorID != registryID {
			return ErrorRegistryAccountIDMismatch(registryID, operatorID)
		}

		dockerAuth, err = docker.AWSAuthConfig(awsClient)
		if err != nil {
			if _, ok := errors.CauseOrSelf(err).(awserr.Error); ok {
				// because the operator's IAM user != instances's IAM role (which is created by eksctl and
				// has access to ECR), if the operator IAM doesn't include ECR access, then this will fail
				// even though the instance IAM role may have access; instead, ignore this error because the
				// instance will have access (this will result in missing the case where the image does not exist)
				return nil
			}

			return err
		}
	}

	if err := docker.CheckImageAccessible(dockerClient, image, dockerAuth); err != nil {
		return err
	}

	return nil
}<|MERGE_RESOLUTION|>--- conflicted
+++ resolved
@@ -38,6 +38,7 @@
 	"github.com/cortexlabs/cortex/pkg/lib/sets/strset"
 	s "github.com/cortexlabs/cortex/pkg/lib/strings"
 	libtime "github.com/cortexlabs/cortex/pkg/lib/time"
+	"github.com/cortexlabs/cortex/pkg/lib/urls"
 	"github.com/cortexlabs/cortex/pkg/types"
 	"github.com/cortexlabs/cortex/pkg/types/userconfig"
 	kresource "k8s.io/apimachinery/pkg/api/resource"
@@ -45,73 +46,38 @@
 
 var AutoscalingTickInterval = 10 * time.Second
 
-<<<<<<< HEAD
-func apiValidation(provider types.ProviderType, apiType userconfig.APIType) *cr.StructValidation {
-	structFieldValidations := []*cr.StructFieldValidation{
-		{
-			StructField: "Name",
-			StringValidation: &cr.StringValidation{
-				Required:  true,
-				DNS1035:   true,
-				MaxLength: 42, // k8s adds 21 characters to the pod name, and 63 is the max before it starts to truncate
+func apiValidation(provider types.ProviderType, kind userconfig.Kind) *cr.StructValidation {
+	structFieldValidations := []*cr.StructFieldValidation{}
+	structFieldValidations = append(structFieldValidations, resourceStructValidations...)
+	structFieldValidations = append(structFieldValidations,
+
+		predictorValidation(),
+		networkingValidation(),
+		computeValidation(provider),
+	)
+
+	if kind == userconfig.SyncAPIKind {
+		structFieldValidations = append(structFieldValidations,
+			&cr.StructFieldValidation{
+				StructField: "LocalPort",
+				IntPtrValidation: &cr.IntPtrValidation{
+					GreaterThan:       pointer.Int(0),
+					LessThanOrEqualTo: pointer.Int(math.MaxUint16),
+				},
 			},
-		},
-		{
-			StructField: "Type",
-			StringValidation: &cr.StringValidation{
-				Required:      true,
-				AllowedValues: userconfig.APITypeStrings(),
+			&cr.StructFieldValidation{
+				StructField: "Endpoint",
+				StringPtrValidation: &cr.StringPtrValidation{
+					Validator: urls.ValidateEndpoint,
+					MaxLength: 1000, // no particular reason other than it works
+				},
 			},
-			Parser: func(str string) (interface{}, error) {
-				return userconfig.APITypeFromString(str), nil
-			},
-		},
-		{
-			StructField: "Endpoint",
-			StringPtrValidation: &cr.StringPtrValidation{
-				Validator: urls.ValidateEndpoint,
-				MaxLength: 1000, // no particular reason other than it works
-			},
-		},
-		{
-			StructField: "LocalPort",
-			IntPtrValidation: &cr.IntPtrValidation{
-				GreaterThan:       pointer.Int(0),
-				LessThanOrEqualTo: pointer.Int(math.MaxUint16),
-			},
-		},
-		predictorValidation(),
-		computeValidation(provider),
-	}
-
-	if apiType == userconfig.APIAPIType {
-		structFieldValidations = append(structFieldValidations,
 			monitoringValidation(),
 			autoscalingValidation(provider),
 			updateStrategyValidation(provider),
 		)
 	}
 
-=======
-func apiValidation(provider types.ProviderType, kind userconfig.Kind) *cr.StructValidation {
-	structFieldValidations := []*cr.StructFieldValidation{}
-	structFieldValidations = append(structFieldValidations, resourceStructValidations...)
-	structFieldValidations = append(structFieldValidations,
-		&cr.StructFieldValidation{
-			StructField: "LocalPort",
-			IntPtrValidation: &cr.IntPtrValidation{
-				GreaterThan:       pointer.Int(0),
-				LessThanOrEqualTo: pointer.Int(math.MaxUint16),
-			},
-		},
-		predictorValidation(),
-		monitoringValidation(),
-		networkingValidation(),
-		computeValidation(provider),
-		autoscalingValidation(provider),
-		updateStrategyValidation(provider),
-	)
->>>>>>> e153366f
 	return &cr.StructValidation{
 		StructFieldValidations: structFieldValidations,
 	}
@@ -516,26 +482,6 @@
 	return str, nil
 }
 
-<<<<<<< HEAD
-type resourceTypeStruct struct {
-	Type userconfig.APIType `json:"type" yaml:"type"`
-}
-
-var resourceTypeStructValidation = cr.StructValidation{
-	AllowExtraFields: true,
-	StructFieldValidations: []*cr.StructFieldValidation{
-		{
-			StructField: "Type",
-			StringValidation: &cr.StringValidation{
-				Required:      true,
-				AllowedValues: userconfig.APITypeStrings(),
-			},
-			Parser: func(str string) (interface{}, error) {
-				return userconfig.APITypeFromString(str), nil
-			},
-		},
-	},
-=======
 type kindStruct struct {
 	Name string          `json:"name" yaml:"name"`
 	Kind userconfig.Kind `json:"kind" yaml:"kind"`
@@ -544,7 +490,6 @@
 var kindStructValidation = cr.StructValidation{
 	AllowExtraFields:       true,
 	StructFieldValidations: resourceStructValidations,
->>>>>>> e153366f
 }
 
 func ExtractAPIConfigs(configBytes []byte, provider types.ProviderType, projectFiles ProjectFiles, filePath string) ([]userconfig.API, error) {
@@ -563,27 +508,16 @@
 	apis := make([]userconfig.API, len(configDataSlice))
 	for i, data := range configDataSlice {
 		api := userconfig.API{}
-<<<<<<< HEAD
-
-		var apiTypeStruct resourceTypeStruct
-		errs := cr.Struct(&apiTypeStruct, data, &resourceTypeStructValidation)
-
-=======
 		var kindStruct kindStruct
 		errs := cr.Struct(&kindStruct, data, &kindStructValidation)
->>>>>>> e153366f
 		if errors.HasError(errs) {
 			name, _ := data[userconfig.NameKey].(string)
 			err = errors.Wrap(errors.FirstError(errs...), userconfig.IdentifyAPI(filePath, name, i))
 			return nil, errors.Append(err, fmt.Sprintf("\n\napi configuration schema can be found here: https://docs.cortex.dev/v/%s/deployments/api-configuration", consts.CortexVersionMinor))
 		}
 
-<<<<<<< HEAD
-		errs = cr.Struct(&api, data, apiValidation(provider, apiTypeStruct.Type))
-=======
 		errs = cr.Struct(&api, data, apiValidation(provider, kindStruct.Kind))
 
->>>>>>> e153366f
 		if errors.HasError(errs) {
 			name, _ := data[userconfig.NameKey].(string)
 			err = errors.Wrap(errors.FirstError(errs...), userconfig.IdentifyAPI(filePath, name, i))
@@ -614,13 +548,9 @@
 		return errors.Wrap(err, api.Identify(), userconfig.PredictorKey)
 	}
 
-	if api.Type == userconfig.BatchAPIType {
+	if api.Kind == userconfig.BatchAPIKind {
 		if providerType == types.LocalProviderType {
-			return errors.Wrap(ErrorAPITypeIsNotSupportedByProvider(api.Type, providerType), api.Identify(), userconfig.TypeKey)
-		}
-
-		if api.Autoscaling != nil {
-
+			return errors.Wrap(ErrorKindIsNotSupportedByProvider(api.Kind, providerType), api.Identify(), userconfig.KindKey)
 		}
 	}
 
