--- conflicted
+++ resolved
@@ -62,14 +62,11 @@
 	ErrRegistryInDifferentRegion            = "spec.registry_in_different_region"
 	ErrRegistryAccountIDMismatch            = "spec.registry_account_id_mismatch"
 	ErrCannotAccessECRWithAnonymousAWSCreds = "spec.cannot_access_ecr_with_anonymous_aws_creds"
-<<<<<<< HEAD
 	ErrKindIsNotSupportedByProvider         = "spec.kind_is_not_supported_by_provider"
 	ErrKeyIsNotSupportedWithKind            = "spec.key_is_not_supported_with_kind"
-=======
 	ErrComputeResourceConflict              = "spec.compute_resource_conflict"
 	ErrInvalidNumberOfInfProcesses          = "spec.invalid_number_of_inf_processes"
 	ErrInvalidNumberOfInfs                  = "spec.invalid_number_of_infs"
->>>>>>> 1ad9b71b
 )
 
 func ErrorMalformedConfig() error {
@@ -332,7 +329,6 @@
 	})
 }
 
-<<<<<<< HEAD
 func ErrorKindIsNotSupportedByProvider(kind userconfig.Kind, provider types.ProviderType) error {
 	return errors.WithStack(&errors.Error{
 		Kind:    ErrKindIsNotSupportedByProvider,
@@ -344,7 +340,9 @@
 	return errors.WithStack(&errors.Error{
 		Kind:    ErrKeyIsNotSupportedWithKind,
 		Message: fmt.Sprintf("%s key is not supported for %s type", key, kind.String()),
-=======
+	})
+}
+
 func ErrorComputeResourceConflict(resourceA, resourceB string) error {
 	return errors.WithStack(&errors.Error{
 		Kind:    ErrComputeResourceConflict,
@@ -364,6 +362,5 @@
 	return errors.WithStack(&errors.Error{
 		Kind:    ErrInvalidNumberOfInfs,
 		Message: fmt.Sprintf("cannot request %d Infs (currently only 1 Inf can be used per API replica, due to AWS's bug: https://github.com/aws/aws-neuron-sdk/issues/110)", requestedInfs),
->>>>>>> 1ad9b71b
 	})
 }